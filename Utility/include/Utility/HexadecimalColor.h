// Copyright (C) 2015-2019 Michael Kazakov. Subject to GNU General Public License version 3.
#pragma once

#include <stdint.h>
#include <string>
#include <string_view>

<<<<<<< HEAD
using namespace std;

uint32_t HexadecimalColorStringToRGBA( const string_view &_string ) noexcept;
=======
uint32_t HexadecimalColorStringToRGBA( std::string_view _string ) noexcept;
>>>>>>> dcbe5259
void HexadecimalColorRGBAToString( uint32_t _rgba, char _string[10] ) noexcept;

#ifdef __OBJC__

#include <Cocoa/Cocoa.h>

@interface NSColor (HexColorInterface)

+ (NSColor*)colorWithRGBA:(uint32_t)_rgba;
+ (NSColor*)colorWithHexString:(const char*)_hex;
+ (NSColor*)colorWithHexStdString:(const std::string&)_hex;
- (uint32_t)toRGBA;
- (NSString*)toHexString;
- (std::string)toHexStdString;

@end

#endif<|MERGE_RESOLUTION|>--- conflicted
+++ resolved
@@ -5,13 +5,7 @@
 #include <string>
 #include <string_view>
 
-<<<<<<< HEAD
-using namespace std;
-
-uint32_t HexadecimalColorStringToRGBA( const string_view &_string ) noexcept;
-=======
 uint32_t HexadecimalColorStringToRGBA( std::string_view _string ) noexcept;
->>>>>>> dcbe5259
 void HexadecimalColorRGBAToString( uint32_t _rgba, char _string[10] ) noexcept;
 
 #ifdef __OBJC__
