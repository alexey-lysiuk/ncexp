--- conflicted
+++ resolved
@@ -23,17 +23,10 @@
 double      CFDefaultsGetDouble(CFStringRef _key) noexcept;
 std::string CFDefaultsGetString(CFStringRef _key);
 
-<<<<<<< HEAD
-std::optional<bool>           CFDefaultsGetOptionalBool(CFStringRef _key);
-std::optional<int>            CFDefaultsGetOptionalInt(CFStringRef _key);
-std::optional<long>           CFDefaultsGetOptionalLong(CFStringRef _key);
-std::optional<double>         CFDefaultsGetOptionalDouble(CFStringRef _key);
-=======
 std::optional<bool>           CFDefaultsGetOptionalBool(CFStringRef _key) noexcept;
 std::optional<int>            CFDefaultsGetOptionalInt(CFStringRef _key) noexcept;
 std::optional<long>           CFDefaultsGetOptionalLong(CFStringRef _key) noexcept;
 std::optional<double>         CFDefaultsGetOptionalDouble(CFStringRef _key) noexcept;
->>>>>>> b25706de
 std::optional<std::string>    CFDefaultsGetOptionalString(CFStringRef _key);
 
 void CFDefaultsSetBool(CFStringRef _key, bool _value) noexcept;
