// Copyright (C) 2013-2018 Michael Kazakov. Subject to GNU General Public License version 3.

// basic C facilities
#include <assert.h>
#include <stdio.h>
#include <stdint.h>
#include <stddef.h>
#include <unistd.h>
#include <ftw.h>
#include <dirent.h>
#include <sys/types.h>
#include <sys/stat.h>
#include <sys/param.h>
#include <sys/mount.h>

// networking stuff
#include <sys/socket.h>
#include <netinet/in.h>
#include <netinet/tcp.h>
#include <arpa/inet.h>
#include <netdb.h>

#include <CoreFoundation/CoreFoundation.h>

#ifdef __OBJC__
    #import <Foundation/Foundation.h>
#endif

#ifdef __cplusplus
    #include <vector>
    #include <array>
    #include <string>
    #include <string_view>
    #include <list>
    #include <deque>
    #include <queue>
    #include <map>
    #include <unordered_map>
    #include <set>
    #include <unordered_set>
    #include <algorithm>
    #include <functional>
    #include <numeric>
    #include <memory>
    #include <atomic>
    #include <iostream>
    #include <mutex>
    #include <chrono>
    #include <thread>
    #include <shared_mutex>
    #include <functional>
    #include <future>
    #include <random>
    #include <optional>

    #include <Habanero/dispatch_cpp.h>
    #include <Habanero/mach_time.h>
    #include <Habanero/spinlock.h>

<<<<<<< HEAD
    using namespace std;
    using namespace std::chrono;

=======
>>>>>>> b25706de
    #include <boost/filesystem.hpp>

    #include <Utility/StringExtras.h>

    #ifdef __OBJC__
        #include <Utility/ObjCpp.h>
    #endif
#endif

#ifndef NCE
    #if __has_include(<.nc_sensitive.h>)
        #include <.nc_sensitive.h>
        #define NCE( v ) (v)
    #else
        #define NCE( v ) ("")
    #endif
#endif<|MERGE_RESOLUTION|>--- conflicted
+++ resolved
@@ -57,12 +57,6 @@
     #include <Habanero/mach_time.h>
     #include <Habanero/spinlock.h>
 
-<<<<<<< HEAD
-    using namespace std;
-    using namespace std::chrono;
-
-=======
->>>>>>> b25706de
     #include <boost/filesystem.hpp>
 
     #include <Utility/StringExtras.h>
