// Copyright (C) 2013-2019 Michael Kazakov. Subject to GNU General Public License version 3.
#include "ShellState.h"
#include <Habanero/CommonPaths.h>
#include <Utility/NativeFSManager.h>
#include <Utility/PathManip.h>
#include <NimbleCommander/Core/Alert.h>
#include <NimbleCommander/Bootstrap/Config.h>
#include <NimbleCommander/Core/Theming/Theme.h>
#include <NimbleCommander/Core/ActionsShortcutsManager.h>
#include <NimbleCommander/States/MainWindowController.h>
#include <Term/ShellTask.h>
#include <Term/Screen.h>
#include <Term/Parser.h>
#include <Term/View.h>
#include <Term/ScrollView.h>
#include "SettingsAdaptor.h"
#include <Habanero/dispatch_cpp.h>
#include <Utility/StringExtras.h>

using namespace nc;
using namespace nc::term;

static const auto g_UseDefault = "terminal.useDefaultLoginShell";
static const auto g_CustomPath = "terminal.customShellPath";

@implementation NCTermShellState
{
    NCTermScrollView           *m_TermScrollView;
    std::unique_ptr<ShellTask>  m_Task;
    std::unique_ptr<Parser>     m_Parser;
    std::string                 m_InitalWD;
    NSLayoutConstraint         *m_TopLayoutConstraint;
}

- (id)initWithFrame:(NSRect)frameRect
{
    self = [super initWithFrame:frameRect];
    if(self)
    {
        m_InitalWD = CommonPaths::Home();
        
        m_TermScrollView = [[NCTermScrollView alloc] initWithFrame:self.bounds
                                                       attachToTop:true
                                                          settings:TerminalSettings()];
        m_TermScrollView.translatesAutoresizingMaskIntoConstraints = false;
        [self addSubview:m_TermScrollView];
        const auto views = NSDictionaryOfVariableBindings(m_TermScrollView);
        [self addConstraints:
            [NSLayoutConstraint constraintsWithVisualFormat:@"|-(==0)-[m_TermScrollView]-(==0)-|"
                                                    options:0
                                                    metrics:nil
                                                    views:views]];
        [self addConstraints:
            [NSLayoutConstraint constraintsWithVisualFormat:@"V:|-(==0@250)-[m_TermScrollView]-(==0)-|"
                                                    options:0
                                                    metrics:nil
                                                    views:views]];

        m_Task = std::make_unique<ShellTask>();
        if( !GlobalConfig().GetBool(g_UseDefault) )
            if( GlobalConfig().Has(g_CustomPath) )
                m_Task->SetShellPath(GlobalConfig().GetString(g_CustomPath));
        auto task_ptr = m_Task.get();
        m_Parser = std::make_unique<Parser>(m_TermScrollView.screen,
                                           [=](const void* _d, int _sz){
                                               task_ptr->WriteChildInput( std::string_view((const char*)_d, _sz) );
                                           });
        m_Parser->SetTaskScreenResize([=](int sx, int sy) {
            task_ptr->ResizeWindow(sx, sy);
        });
        [m_TermScrollView.view AttachToParser:m_Parser.get()];
        self.wantsLayer = true;
        
        [NSWorkspace.sharedWorkspace.notificationCenter addObserver:self
                                                           selector:@selector(volumeWillUnmount:)
                                                               name:NSWorkspaceWillUnmountNotification
                                                             object:nil];
    }
    return self;
}

- (void) dealloc
{
    [NSWorkspace.sharedWorkspace.notificationCenter removeObserver:self];
}

- (BOOL) canDrawSubviewsIntoLayer
{
    return true;
}

- (BOOL) isOpaque
{
    return true;
}

- (void)drawRect:(NSRect)dirtyRect
{
    // can't use updateLayer, as canDrawSubviewsIntoLayer=true, so use drawRect
    [CurrentTheme().TerminalOverlayColor() set];
    NSRectFill(dirtyRect);
}

- (NSView*) windowStateContentView
{
    return self;
}

- (NSToolbar*) windowStateToolbar
{
    return nil;
}

- (ShellTask&) task
{
    assert(m_Task);
    return *m_Task;
}

- (std::string) initialWD
{
    return m_InitalWD;
}

- (void) setInitialWD:(const std::string&)_wd
{
    if( !_wd.empty() )
        m_InitalWD = _wd;
}

- (void) windowStateDidBecomeAssigned
{
    m_TopLayoutConstraint = [NSLayoutConstraint constraintWithItem:m_TermScrollView
                                                         attribute:NSLayoutAttributeTop
                                                         relatedBy:NSLayoutRelationEqual
                                                            toItem:self.window.contentLayoutGuide
                                                         attribute:NSLayoutAttributeTop
                                                        multiplier:1
                                                          constant:0];
    m_TopLayoutConstraint.active = true;
    [self layoutSubtreeIfNeeded];

    __weak NCTermShellState *weakself = self;
    m_Task->SetOnChildOutput([=](const void* _d, int _sz){
        if( auto strongself = weakself ) {
            bool newtitle = false;
            if( auto lock = strongself->m_TermScrollView.screen.AcquireLock() ) {
                int flags = strongself->m_Parser->EatBytes((const unsigned char*)_d, _sz);
                if(flags & Parser::Result_ChangedTitle)
                    newtitle = true;
            }
            [strongself->m_TermScrollView.view.fpsDrawer invalidate];
            dispatch_to_main_queue( [=]{
                [strongself->m_TermScrollView.view adjustSizes:false];
                if(newtitle)
                    [strongself updateTitle];
            });
        }
    });
    
    m_Task->SetOnPwdPrompt([=]([[maybe_unused]] const char *_cwd, [[maybe_unused]] bool _changed){
        if( auto strongself = weakself ) {
            strongself->m_TermScrollView.screen.SetTitle("");
            [strongself updateTitle];
        }
    });
    
    
    // need right CWD here
    if( m_Task->State() == ShellTask::TaskState::Inactive ||
        m_Task->State() == ShellTask::TaskState::Dead ) {
        m_Task->ResizeWindow( m_TermScrollView.screen.Width(), m_TermScrollView.screen.Height() );
        m_Task->Launch( m_InitalWD.c_str() );
    }

    
    [self.window makeFirstResponder:m_TermScrollView.view];
    [self updateTitle];
<<<<<<< HEAD
=======
    [m_TermScrollView tile];
    [m_TermScrollView.view scrollToBottom];
    GA().PostScreenView("Terminal State");
>>>>>>> dcbe5259
}

- (void)windowStateDidResign
{
    m_TopLayoutConstraint.active = false;
}

- (void) updateTitle
{
    const auto lock = m_TermScrollView.screen.AcquireLock();
    const auto screen_title = m_TermScrollView.screen.Title();
    const auto title = [NSString stringWithUTF8StdString:screen_title.empty() ?
                        EnsureTrailingSlash(m_Task->CWD()) :
                        screen_title];
    dispatch_or_run_in_main_queue([=]{
        self.window.title = title;
    });
}

- (void) chDir:(const std::string&)_new_dir
{
    m_Task->ChDir(_new_dir.c_str());
}

- (void) execute:(const char*)_binary_name
              at:(const char*)_binary_dir
{
    [self execute:_binary_name at:_binary_dir parameters:nullptr];
}

- (void) execute:(const char*)_binary_name
              at:(const char*)_binary_dir
      parameters:(const char*)_params
{
    m_Task->Execute(_binary_name, _binary_dir, _params);
}

- (void) executeWithFullPath:(const char *)_path parameters:(const char*)_params
{
    m_Task->ExecuteWithFullPath(_path, _params);
}

- (bool)windowStateShouldClose:(NCMainWindowController*)sender
{    
    if(m_Task->State() == ShellTask::TaskState::Dead ||
       m_Task->State() == ShellTask::TaskState::Inactive ||
       m_Task->State() == ShellTask::TaskState::Shell)
        return true;
    
    auto children = m_Task->ChildrenList();
    if(children.empty())
        return true;

    Alert *dialog = [[Alert alloc] init];
    dialog.messageText = NSLocalizedString(@"Do you want to close this window?", "Asking to close window with processes running");
    NSMutableString *cap = [NSMutableString new];
    [cap appendString:NSLocalizedString(@"Closing this window will terminate the running processes: ", "Informing when closing with running terminal processes")];
    for( int i = 0, e = (int)children.size(); i != e; ++i ) {
        [cap appendString:[NSString stringWithUTF8String:children[i].c_str()]];
        if(i != (int)children.size() - 1)
            [cap appendString:@", "];
    }
    [cap appendString:@"."];
    dialog.informativeText = cap;
    [dialog addButtonWithTitle:NSLocalizedString(@"Terminate and Close", "User confirmation on message box")];
    [dialog addButtonWithTitle:NSLocalizedString(@"Cancel", "")];
    [dialog beginSheetModalForWindow:sender.window completionHandler:^(NSModalResponse result) {
        if (result == NSAlertFirstButtonReturn)
            [sender.window close];
    }];
    
    return false;
}

- (bool) isAnythingRunning
{
    auto state = m_Task->State();
    return state == ShellTask::TaskState::ProgramExternal ||
           state == ShellTask::TaskState::ProgramInternal;
}

- (void) terminate
{
    m_Task->Terminate();
}

- (std::string)cwd
{
    if(m_Task->State() == ShellTask::TaskState::Inactive ||
       m_Task->State() == ShellTask::TaskState::Dead)
        return "";
    
    return m_Task->CWD();
}

- (IBAction)OnShowTerminal:(id)[[maybe_unused]]_sender
{
    [(NCMainWindowController*)self.window.delegate ResignAsWindowState:self];
}

- (BOOL) validateMenuItem:(NSMenuItem *)item
{
    auto tag = item.tag;
    IF_MENU_TAG("menu.view.show_terminal") {
        item.title = NSLocalizedString(@"Hide Terminal", "Menu item title for hiding terminal");
        return true;
    }
    return true;
}

- (void)volumeWillUnmount:(NSNotification *)notification
{
    // manually check if attached terminal is locking the volument is about to be unmounted.
    // in that case - change working directory so volume can be actually unmounted.
    if( NSString *path = notification.userInfo[@"NSDevicePath"] ) {
        auto state = self.task.State();
        if( state == ShellTask::TaskState::Shell ) {
            auto cwd_volume = nc::utility::NativeFSManager::Instance().VolumeFromPath( self.cwd );
            auto unmounting_volume = nc::utility::NativeFSManager::Instance().VolumeFromPath(
                path.fileSystemRepresentationSafe );
            if( cwd_volume == unmounting_volume )
                [self chDir:"/Volumes/"]; // TODO: need to do something more elegant
        }
    }
}

@end<|MERGE_RESOLUTION|>--- conflicted
+++ resolved
@@ -176,12 +176,8 @@
     
     [self.window makeFirstResponder:m_TermScrollView.view];
     [self updateTitle];
-<<<<<<< HEAD
-=======
     [m_TermScrollView tile];
     [m_TermScrollView.view scrollToBottom];
-    GA().PostScreenView("Terminal State");
->>>>>>> dcbe5259
 }
 
 - (void)windowStateDidResign
