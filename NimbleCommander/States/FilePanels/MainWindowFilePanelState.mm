--- conflicted
+++ resolved
@@ -5,20 +5,19 @@
 #include <Utility/ColoredSeparatorLine.h>
 #include <VFS/Native.h>
 #include <NimbleCommander/Bootstrap/AppDelegate.h>
-<<<<<<< HEAD
-#include <NimbleCommander/Core/rapidjson.h>
-=======
-#include <NimbleCommander/Bootstrap/ActivationManager.h>
 #include <Config/RapidJSON.h>
->>>>>>> b25706de
 #include <NimbleCommander/Core/Alert.h>
 #include <NimbleCommander/Core/ActionsShortcutsManager.h>
+#include <NimbleCommander/Core/SandboxManager.h>
+#include <NimbleCommander/Core/GoogleAnalytics.h>
 #include <NimbleCommander/Core/Theming/Theme.h>
+#include <NimbleCommander/Core/FeedbackManager.h>
 #include <NimbleCommander/States/MainWindowController.h>
 #include "MainWindowFilePanelState.h"
 #include "PanelController.h"
 #include "PanelController+DataAccess.h"
 #include "MainWindowFilePanelsStateToolbarDelegate.h"
+#include "AskingForRatingOverlayView.h"
 #include "Favorites.h"
 #include "Views/QuickLookOverlay.h"
 #include "Views/FilePanelMainSplitView.h"
@@ -37,12 +36,8 @@
 #include "MainWindowFilePanelState+OverlappedTerminalSupport.h"
 #include "MainWindowFilePanelState+TabsSupport.h"
 #include "ToolsMenuDelegate.h"
-#include <Utility/ObjCpp.h>
-#include <Utility/StringExtras.h>
-#include <Habanero/dispatch_cpp.h>
 
 using namespace nc::panel;
-using namespace std::literals;
 
 static const auto g_ConfigGoToActivation    = "filePanel.general.goToButtonForcesPanelActivation";
 static const auto g_ConfigInitialLeftPath   = "filePanel.general.initialLeftPanelPath";
@@ -58,7 +53,7 @@
 static const auto g_InitialStateLeftDefaults = "left";
 static const auto g_InitialStateRightDefaults = "right";
 
-static std::string ExpandPath(const std::string &_ref )
+static string ExpandPath(const string &_ref )
 {
     if( _ref.empty() )
         return {};
@@ -68,7 +63,7 @@
     
     if( _ref.front() == '~' ) { // relative to home
         auto ref = _ref.substr(1);
-        auto p = boost::filesystem::path(CommonPaths::Home());
+        path p = path(CommonPaths::Home());
         if( !ref.empty() )
             p.remove_filename();
         p /= ref;
@@ -76,6 +71,72 @@
     }
     
     return {};
+}
+
+static void SetupUnregisteredLabel(NSView *_background_view)
+{
+    NSTextField *tf = [[NSTextField alloc] initWithFrame:NSMakeRect(0,0,0,0)];
+    tf.translatesAutoresizingMaskIntoConstraints = false;
+    tf.stringValue = @"UNREGISTERED";
+    tf.editable = false;
+    tf.bordered = false;
+    tf.drawsBackground = false;
+    tf.alignment = NSTextAlignmentCenter;
+    tf.textColor = NSColor.tertiaryLabelColor;
+    tf.font = [NSFont labelFontOfSize:12];
+    
+    [_background_view addSubview:tf];
+    [_background_view addConstraint:[NSLayoutConstraint constraintWithItem:tf
+                                                                 attribute:NSLayoutAttributeCenterX
+                                                                 relatedBy:NSLayoutRelationEqual
+                                                                    toItem:_background_view
+                                                                 attribute:NSLayoutAttributeCenterX
+                                                                multiplier:1.0
+                                                                  constant:0]];
+    [_background_view addConstraint:[NSLayoutConstraint constraintWithItem:tf
+                                                                 attribute:NSLayoutAttributeCenterY
+                                                                 relatedBy:NSLayoutRelationEqual
+                                                                    toItem:_background_view
+                                                                 attribute:NSLayoutAttributeCenterY
+                                                                multiplier:1.0
+                                                                  constant:0]];
+    [_background_view layoutSubtreeIfNeeded];
+}
+
+static void SetupRatingOverlay(NSView *_background_view)
+{
+    AskingForRatingOverlayView *v = [[AskingForRatingOverlayView alloc] initWithFrame:_background_view.bounds];
+    v.translatesAutoresizingMaskIntoConstraints = false;
+    [_background_view addSubview:v];
+    [_background_view addConstraint:[NSLayoutConstraint constraintWithItem:v
+                                                                 attribute:NSLayoutAttributeCenterX
+                                                                 relatedBy:NSLayoutRelationEqual
+                                                                    toItem:_background_view
+                                                                 attribute:NSLayoutAttributeCenterX
+                                                                multiplier:1.0
+                                                                  constant:0]];
+    [_background_view addConstraint:[NSLayoutConstraint constraintWithItem:v
+                                                                 attribute:NSLayoutAttributeCenterY
+                                                                 relatedBy:NSLayoutRelationEqual
+                                                                    toItem:_background_view
+                                                                 attribute:NSLayoutAttributeCenterY
+                                                                multiplier:1.0
+                                                                  constant:0]];
+    [_background_view addConstraint:[NSLayoutConstraint constraintWithItem:v
+                                                                 attribute:NSLayoutAttributeWidth
+                                                                 relatedBy:NSLayoutRelationEqual
+                                                                    toItem:_background_view
+                                                                 attribute:NSLayoutAttributeWidth
+                                                                multiplier:1.0
+                                                                  constant:0]];
+    [_background_view addConstraint:[NSLayoutConstraint constraintWithItem:v
+                                                                 attribute:NSLayoutAttributeHeight
+                                                                 relatedBy:NSLayoutRelationEqual
+                                                                    toItem:_background_view
+                                                                 attribute:NSLayoutAttributeHeight
+                                                                multiplier:1.0
+                                                                  constant:0]];
+    [_background_view layoutSubtreeIfNeeded];
 }
 
 static bool GoToForcesPanelActivation()
@@ -103,16 +164,14 @@
 
 - (instancetype) initBaseWithFrame:(NSRect)frameRect
                            andPool:(nc::ops::Pool&)_pool
-                      panelFactory:(std::function<PanelController*()>)_panel_factory
-        controllerStateJSONDecoder:(ControllerStateJSONDecoder&)_controller_json_decoder
+                      panelFactory:(function<PanelController*()>)_panel_factory
 {
     assert( _panel_factory );
     if( self = [super initWithFrame:frameRect] ) {
         m_PanelFactory = move(_panel_factory);
-        m_ControllerStateJSONDecoder = &_controller_json_decoder;
         m_ClosedPanelsHistory = nullptr;
         m_OperationsPool = _pool.shared_from_this();
-        m_OverlappedTerminal = std::make_unique<MainWindowFilePanelState_OverlappedTerminalSupport>();
+        m_OverlappedTerminal = make_unique<MainWindowFilePanelState_OverlappedTerminalSupport>();
         m_ShowTabs = GlobalConfig().GetBool(g_ConfigGeneralShowTabs);
         
         m_LeftPanelControllers.emplace_back(m_PanelFactory());
@@ -134,13 +193,11 @@
 - (instancetype) initWithFrame:(NSRect)frameRect
                        andPool:(nc::ops::Pool&)_pool
             loadDefaultContent:(bool)_load_content
-                  panelFactory:(std::function<PanelController*()>)_panel_factory
-    controllerStateJSONDecoder:(ControllerStateJSONDecoder&)_controller_json_decoder
+                  panelFactory:(function<PanelController*()>)_panel_factory
 {
     self = [self initBaseWithFrame:frameRect
                            andPool:_pool
-                      panelFactory:move(_panel_factory)
-        controllerStateJSONDecoder:_controller_json_decoder];
+                      panelFactory:move(_panel_factory)];
     if( self ) {
         if( _load_content ) {
             [self restoreDefaultPanelOptions];
@@ -158,11 +215,11 @@
     
     const auto left_it = defaults.FindMember(g_InitialStateLeftDefaults);
     if( left_it != defaults.MemberEnd() )
-        m_ControllerStateJSONDecoder->Decode(left_it->value, m_LeftPanelControllers.front());
+        ControllerStateJSONDecoder{m_LeftPanelControllers.front()}.Decode(left_it->value);
     
     const auto right_it = defaults.FindMember(g_InitialStateRightDefaults);
     if( right_it != defaults.MemberEnd() )
-        m_ControllerStateJSONDecoder->Decode(right_it->value, m_RightPanelControllers.front());
+        ControllerStateJSONDecoder{m_RightPanelControllers.front()}.Decode(right_it->value);
 }
 
 - (void) setupNotificationsCallbacks
@@ -235,38 +292,32 @@
 
 - (void) loadDefaultPanelContent
 {
-<<<<<<< HEAD
-=======
     auto &am = nc::bootstrap::ActivationManager::Instance();
->>>>>>> b25706de
     auto left_controller = m_LeftPanelControllers.front();
     auto right_controller = m_RightPanelControllers.front();
     
-    std::vector<std::string> left_panel_desired_paths, right_panel_desired_paths;
+    vector<string> left_panel_desired_paths, right_panel_desired_paths;
     
     // 1st attempt - load editable default path from config
-    left_panel_desired_paths.emplace_back( ExpandPath(GlobalConfig().GetString(g_ConfigInitialLeftPath)) );
-    right_panel_desired_paths.emplace_back( ExpandPath(GlobalConfig().GetString(g_ConfigInitialRightPath)) );
+    if( auto v = GlobalConfig().GetString(g_ConfigInitialLeftPath) )
+        left_panel_desired_paths.emplace_back( ExpandPath(*v) );
+    if( auto v = GlobalConfig().GetString(g_ConfigInitialRightPath) )
+        right_panel_desired_paths.emplace_back( ExpandPath(*v) );
     
     // 2nd attempt - load home path
     left_panel_desired_paths.emplace_back( CommonPaths::Home() );
     right_panel_desired_paths.emplace_back( CommonPaths::Home() );
     
-    // 3rd attempt - load dir at startup cwd
+    // 3rd attempt - load first reachable folder in case of sandboxed environment
+    if( am.Sandboxed() ) {
+        left_panel_desired_paths.emplace_back( SandboxManager::Instance().FirstFolderWithAccess() );
+        right_panel_desired_paths.emplace_back( SandboxManager::Instance().FirstFolderWithAccess() );
+    }
+    
+    // 4rth attempt - load dir at startup cwd
     left_panel_desired_paths.emplace_back( CommonPaths::StartupCWD() );
     right_panel_desired_paths.emplace_back( CommonPaths::StartupCWD() );
     
-<<<<<<< HEAD
-    for( auto &p: left_panel_desired_paths ) {
-        if( [left_controller GoToDir:p vfs:VFSNativeHost::SharedHost() select_entry:"" async:false] == VFSError::Ok )
-            break;
-    }
-
-    for( auto &p: right_panel_desired_paths ) {
-        if( [right_controller GoToDir:p vfs:VFSNativeHost::SharedHost() select_entry:"" async:false] == VFSError::Ok )
-            break;
-    }
-=======
     const auto try_to_load = [&](const std::vector<std::string> &_paths_to_try,
                                  PanelController *_panel) {
         for( auto &p: _paths_to_try ) {
@@ -282,7 +333,6 @@
     
     try_to_load(left_panel_desired_paths, left_controller);
     try_to_load(right_panel_desired_paths, right_controller);
->>>>>>> b25706de
 }
 
 - (void) CreateControls
@@ -297,6 +347,7 @@
     
     m_SeparatorLine = [[ColoredSeparatorLine alloc] initWithFrame:NSRect()];
     m_SeparatorLine.translatesAutoresizingMaskIntoConstraints = NO;
+    m_SeparatorLine.boxType = NSBoxSeparator;
     m_SeparatorLine.borderColor = CurrentTheme().FilePanelsGeneralTopSeparatorColor();
     [self addSubview:m_SeparatorLine];
     
@@ -304,7 +355,7 @@
     
     auto views = NSDictionaryOfVariableBindings(m_SeparatorLine, m_SplitView);
     auto contraints = {
-        @"V:|-(==0@250)-[m_SeparatorLine(==1)]-(==0)-[m_SplitView(>=150@500)]",
+        @"V:|-(==0@250)-[m_SeparatorLine(<=1)]-(==0)-[m_SplitView]",
         @"|-(0)-[m_SplitView]-(0)-|",
         @"|-(==0)-[m_SeparatorLine]-(==0)-|"
     };
@@ -323,21 +374,6 @@
     m_MainSplitViewBottomConstraint.priority = NSLayoutPriorityDragThatCannotResizeWindow;
     [self addConstraint:m_MainSplitViewBottomConstraint];
     
-<<<<<<< HEAD
-	m_OverlappedTerminal->terminal = [[FilePanelOverlappedTerminal alloc] initWithFrame:self.bounds];
-	m_OverlappedTerminal->terminal.translatesAutoresizingMaskIntoConstraints = false;
-	[self addSubview:m_OverlappedTerminal->terminal positioned:NSWindowBelow relativeTo:nil];
-
-	auto terminal = m_OverlappedTerminal->terminal;
-	views = NSDictionaryOfVariableBindings(terminal, m_SeparatorLine);
-	[self addConstraints:[NSLayoutConstraint constraintsWithVisualFormat:@"V:[m_SeparatorLine]-(0)-[terminal]-(==0)-|" options:0 metrics:nil views:views]];
-	[self addConstraints:[NSLayoutConstraint constraintsWithVisualFormat:@"|-(0)-[terminal]-(0)-|" options:0 metrics:nil views:views]];
-
-	[NSNotificationCenter.defaultCenter addObserver:self
-										   selector:@selector(overlappedTerminalFrameDidChange)
-											   name:NSViewFrameDidChangeNotification
-											 object:m_OverlappedTerminal->terminal];
-=======
     if( nc::bootstrap::ActivationManager::Instance().HasTerminal() ) {
         m_OverlappedTerminal->terminal = [[FilePanelOverlappedTerminal alloc] initWithFrame:self.bounds];
         m_OverlappedTerminal->terminal.translatesAutoresizingMaskIntoConstraints = false;
@@ -363,7 +399,6 @@
     else if( nc::bootstrap::ActivationManager::Type() == nc::bootstrap::ActivationManager::Distribution::Trial &&
             !nc::bootstrap::ActivationManager::Instance().UserHadRegistered() )
         SetupUnregisteredLabel( m_ToolbarDelegate.operationsPoolViewController.idleView );
->>>>>>> b25706de
 }
 
 - (void) windowStateDidBecomeAssigned
@@ -376,6 +411,7 @@
                                                         multiplier:1
                                                           constant:0];
     c.active = true;
+//    [self layoutSubtreeIfNeeded];
 
     if( m_LastResponder ) {
         // if we already were active and have some focused view - restore it
@@ -390,16 +426,9 @@
     [self updateTitle];
     
     [m_ToolbarDelegate notifyStateWasAssigned];
-}
-
-- (void) layout
-{ 
-    [super layout];    
-    if( m_OverlappedTerminal->terminal ) {
-        [m_OverlappedTerminal->terminal layout];
-        [self updateBottomConstraint];
-        [super layout];
-    }  
+    
+    // think it's a bad idea to post messages on every new window created
+    GA().PostScreenView("File Panels State");
 }
 
 - (void)viewWillMoveToWindow:(NSWindow *)_wnd
@@ -470,17 +499,17 @@
     return objc_cast<PanelController>(m_SplitView.rightTabbedHolder.current.delegate);
 }
 
-- (const std::vector<PanelController*>&)leftControllers
+- (const vector<PanelController*>&)leftControllers
 {
     return m_LeftPanelControllers;
 }
 
-- (const std::vector<PanelController*>&)rightControllers
+- (const vector<PanelController*>&)rightControllers
 {
     return m_RightPanelControllers;
 }
 
-static bool Has(const std::vector<PanelController*> &_c, PanelController* _p) noexcept
+static bool Has(const vector<PanelController*> &_c, PanelController* _p) noexcept
 {
     // this is called very often, so in order to help optimizer I manually removed all
     // Objective-C / ARC related semantics by casting everything to raw void*.
@@ -488,7 +517,7 @@
     const void** first  = (const void**)(const void*)_c.data();
     const void** last   = first + _c.size();
     const void*  value  = (__bridge const void*)_p;
-    return std::find( first, last, value ) != last;
+    return find( first, last, value ) != last;
 }
 
 - (bool) isLeftController:(PanelController*)_controller
@@ -555,45 +584,42 @@
     self.window.title = TrimmedTitleForWindow(TitleForData(self.activePanelData), self.window);
 }
 
-static nc::config::Value EncodePanelsStates(
-    const std::vector<PanelController*> &_left,
-    const std::vector<PanelController*> &_right)
+static rapidjson::StandaloneValue EncodePanelsStates(
+    const vector<PanelController*> &_left,
+    const vector<PanelController*> &_right)
 {
     using namespace rapidjson;
-    nc::config::Value json{kArrayType};
-    nc::config::Value left{kArrayType};
-    nc::config::Value right{kArrayType};
+    StandaloneValue json{kArrayType};
+    StandaloneValue left{kArrayType};
+    StandaloneValue right{kArrayType};
     
     const auto encoding_opts = ControllerStateEncoding::EncodeEverything;
     
     for( auto pc: _left )
-        if( auto v = ControllerStateJSONEncoder{pc}.Encode(encoding_opts);
-            v.GetType() != kNullType )
-            left.PushBack( std::move(v), nc::config::g_CrtAllocator );
+        if( auto v = ControllerStateJSONEncoder{pc}.Encode(encoding_opts) )
+            left.PushBack( move(*v), g_CrtAllocator );
     
     for( auto pc: _right )
-        if( auto v = ControllerStateJSONEncoder{pc}.Encode(encoding_opts);
-            v.GetType() != kNullType )
-            right.PushBack( std::move(v), nc::config::g_CrtAllocator );
-    
-    json.PushBack( std::move(left), nc::config::g_CrtAllocator );
-    json.PushBack( std::move(right), nc::config::g_CrtAllocator );
+        if( auto v = ControllerStateJSONEncoder{pc}.Encode(encoding_opts) )
+            right.PushBack( move(*v), g_CrtAllocator );
+    
+    json.PushBack( move(left), g_CrtAllocator );
+    json.PushBack( move(right), g_CrtAllocator );
     
     return json;
 }
 
-static nc::config::Value EncodeUIState(MainWindowFilePanelState *_state)
+static rapidjson::StandaloneValue EncodeUIState(MainWindowFilePanelState *_state)
 {
     using namespace rapidjson;
-    using namespace nc::config;
-    nc::config::Value ui{kObjectType};
+    StandaloneValue ui{kObjectType};
     
     ui.AddMember(MakeStandaloneString( g_ResorationUISelectedLeftTab ),
-                 nc::config::Value( _state.leftTabbedHolder.selectedIndex ),
+                 StandaloneValue( _state.leftTabbedHolder.selectedIndex ),
                  g_CrtAllocator);
     
     ui.AddMember(MakeStandaloneString( g_ResorationUISelectedRightTab ),
-                 nc::config::Value( _state.rightTabbedHolder.selectedIndex ),
+                 StandaloneValue( _state.rightTabbedHolder.selectedIndex ),
                  g_CrtAllocator);
 
     const auto right_side_selected = [_state isRightController:_state.activePanelController];
@@ -604,25 +630,23 @@
     return ui;
 }
 
-- (nc::config::Value) encodeRestorableState
+- (optional<rapidjson::StandaloneValue>) encodeRestorableState
 {
     using namespace rapidjson;
-    nc::config::Value json{kObjectType};
-    
-    json.AddMember(nc::config::MakeStandaloneString(g_ResorationPanelsKey),
+    StandaloneValue json{kObjectType};
+    
+    json.AddMember(MakeStandaloneString(g_ResorationPanelsKey),
                    EncodePanelsStates( m_LeftPanelControllers, m_RightPanelControllers ),
-                   nc::config::g_CrtAllocator);
-    json.AddMember(nc::config::MakeStandaloneString(g_ResorationUIKey),
+                   g_CrtAllocator);
+    json.AddMember(MakeStandaloneString(g_ResorationUIKey),
                    EncodeUIState(self),
-                   nc::config::g_CrtAllocator);
-    
-    return json;
-}
-
-- (bool) decodeRestorableState:(const nc::config::Value&)_state
-{
-    using namespace nc::config;
-    
+                   g_CrtAllocator);
+    
+    return move(json);
+}
+
+- (bool) decodeRestorableState:(const rapidjson::StandaloneValue&)_state
+{
     if( !_state.IsObject() )
         return false;
     
@@ -636,10 +660,10 @@
                         auto pc = m_PanelFactory();
                         [self attachPanel:pc];
                         [self addNewControllerOnLeftPane:pc];
-                        m_ControllerStateJSONDecoder->Decode(*i, pc);
+                        ControllerStateJSONDecoder{pc}.Decode(*i);
                     }
                     else
-                        m_ControllerStateJSONDecoder->Decode(*i, m_LeftPanelControllers.front());
+                        ControllerStateJSONDecoder{m_LeftPanelControllers.front()}.Decode(*i);
                 }
             
             const auto &right = json_panels[1];
@@ -649,10 +673,10 @@
                         auto pc = m_PanelFactory();
                         [self attachPanel:pc];
                         [self addNewControllerOnRightPane:pc];
-                        m_ControllerStateJSONDecoder->Decode(*i, pc);
+                        ControllerStateJSONDecoder{pc}.Decode(*i);
                     }
                     else
-                        m_ControllerStateJSONDecoder->Decode(*i, m_RightPanelControllers.front());
+                        ControllerStateJSONDecoder{m_RightPanelControllers.front()}.Decode(*i);
                 }
         }
     }
@@ -684,10 +708,8 @@
         }
     }
     
-    return (m_LeftPanelControllers.front().data.IsLoaded() ||
-            m_LeftPanelControllers.front().isDoingBackgroundLoading) &&
-           (m_RightPanelControllers.front().data.IsLoaded() ||
-            m_RightPanelControllers.front().isDoingBackgroundLoading);
+    return m_LeftPanelControllers.front().data.IsLoaded() &&
+           m_RightPanelControllers.front().data.IsLoaded();
 }
 
 - (void) markRestorableStateAsInvalid
@@ -711,21 +733,20 @@
                            ControllerStateEncoding::EncodeViewOptions);
     
     auto left_panel_options = ControllerStateJSONEncoder{left_panel}.Encode(to_encode);
-    if( left_panel_options.GetType() == rapidjson::kNullType )
+    if( !left_panel_options )
         return;
     
     auto right_panel_options = ControllerStateJSONEncoder{right_panel}.Encode(to_encode);
-    if( right_panel_options.GetType() == rapidjson::kNullType )
+    if( !right_panel_options )
         return;
     
     using namespace rapidjson;
-    using namespace nc::config;
-    nc::config::Value json{kObjectType};
+    StandaloneValue json{kObjectType};
     json.AddMember(MakeStandaloneString(g_InitialStateLeftDefaults),
-                   std::move(left_panel_options),
+                   move(*left_panel_options),
                    g_CrtAllocator);
     json.AddMember(MakeStandaloneString(g_InitialStateRightDefaults),
-                   std::move(right_panel_options),
+                   move(*right_panel_options),
                    g_CrtAllocator);
 
     StateConfig().Set(g_InitialStatePath, json);
@@ -782,7 +803,7 @@
 }
 
 static void AskAboutStoppingRunningOperations(NSWindow *_window,
-                                              std::function<void(NSModalResponse)> _handler )
+                                              function<void(NSModalResponse)> _handler )
 {
     assert(_window && _handler);
     Alert *dialog = [[Alert alloc] init];
@@ -818,9 +839,9 @@
     return true;
 }
 
-- (std::vector<std::tuple<std::string, VFSHostPtr> >)filePanelsCurrentPaths
-{
-    std::vector<std::tuple<std::string, VFSHostPtr> > r;
+- (vector<tuple<string, VFSHostPtr> >)filePanelsCurrentPaths
+{
+    vector<tuple<string, VFSHostPtr> > r;
     for( auto c: {&m_LeftPanelControllers, &m_RightPanelControllers} )
         for( auto p: *c )
             if( p.isUniform )
@@ -928,16 +949,13 @@
 
 - (void)updateBottomConstraint
 {
-    if( m_OverlappedTerminal->terminal == nullptr )
-        return;
-    
     auto gap = [m_OverlappedTerminal->terminal bottomGapForLines:m_OverlappedTerminal->bottom_gap];
     m_MainSplitViewBottomConstraint.constant = -gap;
-    
-    if( m_OverlappedTerminal->bottom_gap == 0 )
-        m_OverlappedTerminal->terminal.hidden = true;
-    else
-        m_OverlappedTerminal->terminal.hidden = false;
+}
+
+- (void)overlappedTerminalFrameDidChange
+{
+    [self updateBottomConstraint];
 }
 
 - (bool)isPanelsSplitViewHidden
@@ -955,8 +973,7 @@
     return !m_SplitView.hidden && !m_SplitView.anyCollapsedOrOverlayed;
 }
 
-- (void)requestTerminalExecution:(const std::string&)_filename
-                              at:(const std::string&)_cwd
+- (void)requestTerminalExecution:(const string&)_filename at:(const string&)_cwd
 {
     if( ![self executeInOverlappedTerminalIfPossible:_filename at:_cwd] ) {
         const auto ctrl = (NCMainWindowController*)self.window.delegate;
