--- conflicted
+++ resolved
@@ -59,11 +59,8 @@
                      initialDestination:opp_uniform ? opp_pc.currentDirectoryPath : ""
                      destinationVFS:opp_uniform ? opp_pc.vfs : nullptr
                      operationOptions:MakeDefaultFileCopyOptions()];
-<<<<<<< HEAD
-=======
     
     cd.allowVerification = bootstrap::ActivationManager::Instance().HasCopyVerification();
->>>>>>> b25706de
 
     const auto handler = ^(NSModalResponse returnCode){
         if( returnCode != NSModalResponseOK )
@@ -122,10 +119,7 @@
                      initialDestination:item.Filename()
                      destinationVFS:item.Host()
                      operationOptions:MakeDefaultFileCopyOptions()];
-<<<<<<< HEAD
-=======
     cd.allowVerification = bootstrap::ActivationManager::Instance().HasCopyVerification();
->>>>>>> b25706de
     
     const auto handler = ^(NSModalResponse returnCode) {
         if( returnCode != NSModalResponseOK )
@@ -207,10 +201,7 @@
                      initialDestination:opp_uniform ? opp_pc.currentDirectoryPath : ""
                      destinationVFS:opp_uniform ? opp_pc.vfs : nullptr
                      operationOptions:MakeDefaultFileMoveOptions()];
-<<<<<<< HEAD
-=======
     cd.allowVerification = bootstrap::ActivationManager::Instance().HasCopyVerification();
->>>>>>> b25706de
     
     const auto handler = ^(NSModalResponse returnCode) {
         if( returnCode != NSModalResponseOK )
@@ -269,10 +260,7 @@
                      initialDestination:item.Filename()
                      destinationVFS:item.Host()
                      operationOptions:MakeDefaultFileMoveOptions()];
-<<<<<<< HEAD
-=======
     cd.allowVerification = bootstrap::ActivationManager::Instance().HasCopyVerification();
->>>>>>> b25706de
     
     const auto handler = ^(NSModalResponse returnCode){
         if( returnCode != NSModalResponseOK )
