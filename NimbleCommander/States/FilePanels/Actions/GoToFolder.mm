--- conflicted
+++ resolved
@@ -37,29 +37,18 @@
                 [sheet tellLoadingResult:_code];
             });
         };
-<<<<<<< HEAD
-
-        bool access_allowed = c->VFS->IsNativeFS();
-        if( access_allowed )
-            [_target GoToDirWithContext:c];
-=======
         [_target GoToDirWithContext:c];
->>>>>>> b25706de
     }];
 }
 
 static void GoToNativeDir( const std::string& _path, PanelController *_target )
 {
-<<<<<<< HEAD
-	[_target GoToDir:_path vfs:VFSNativeHost::SharedHost() select_entry:"" async:true];
-=======
     auto request = std::make_shared<DirectoryChangeRequest>();
     request->RequestedDirectory = _path;
     request->VFS = VFSNativeHost::SharedHost();
     request->PerformAsynchronous = true;
     request->InitiatedByUser = true;
     [_target GoToDirWithContext:request];
->>>>>>> b25706de
 }
 
 void GoToHomeFolder::Perform( PanelController *_target, id _sender ) const
@@ -165,16 +154,6 @@
             if( const auto parent_vfs = vfs->Parent() ) {
                 boost::filesystem::path junct = vfs->JunctionPath();
                 assert(!junct.empty());
-<<<<<<< HEAD
-                string dir = junct.parent_path().native();
-                string sel_fn = junct.filename().native();
-                
-                [_target GoToDir:dir
-                             vfs:parent_vfs
-                    select_entry:sel_fn
-               loadPreviousState:true
-                           async:true];
-=======
                 std::string dir = junct.parent_path().native();
                 std::string sel_fn = junct.filename().native();
                                 
@@ -186,20 +165,12 @@
                 request->PerformAsynchronous = true;
                 request->InitiatedByUser = true;
                 [_target GoToDirWithContext:request];                
->>>>>>> b25706de
             }
         }
         else {
             std::string dir = cur.parent_path().remove_filename().native();
             std::string sel_fn = cur.parent_path().filename().native();
             
-<<<<<<< HEAD
-            [_target GoToDir:dir
-                         vfs:vfs
-                select_entry:sel_fn
-           loadPreviousState:true
-                       async:true];
-=======
             auto request = std::make_shared<DirectoryChangeRequest>();
             request->RequestedDirectory = dir;
             request->VFS = vfs;
@@ -208,7 +179,6 @@
             request->PerformAsynchronous = true;
             request->InitiatedByUser = true;
             [_target GoToDirWithContext:request];
->>>>>>> b25706de
         }
     }
     else if( GoBack{}.Predicate(_target) ) {
@@ -242,12 +212,9 @@
     if( item.IsDir() )
         return true;
     
-<<<<<<< HEAD
-=======
     if( m_SupportArchives == false )
         return false;
     
->>>>>>> b25706de
     if( m_ForceArchivesChecking )
         return true;
     else
@@ -263,41 +230,6 @@
     if( item.IsDir() ) {
         if( item.IsDotDot() )
             actions::GoToEnclosingFolder{}.Perform(_target, _target);
-<<<<<<< HEAD
-        
-        [_target GoToDir:item.Path()
-                     vfs:item.Host()
-            select_entry:""
-                   async:true];
-    }
-
-	const auto eligible_to_check = m_ForceArchivesChecking || IsItemInArchivesWhitelist(item);
-	if( eligible_to_check ) {
-
-		auto task = [item, _target]( const function<bool()> &_cancelled ) {
-			auto pwd_ask = [=]{
-				string p;
-				return RunAskForPasswordModalWindow(item.Filename(), p) ? p : "";
-			};
-
-			auto arhost = VFSArchiveProxy::OpenFileAsArchive(item.Path(),
-															 item.Host(),
-															 pwd_ask,
-															 _cancelled
-															 );
-
-			if( arhost )
-				dispatch_to_main_queue([=]{
-					[_target GoToDir:"/"
-								 vfs:arhost
-						select_entry:""
-							   async:true];
-				});
-		};
-
-		[_target commitCancelableLoadingTask:move(task)];
-	}
-=======
             
         auto request = std::make_shared<DirectoryChangeRequest>();
         request->RequestedDirectory = item.Path();
@@ -339,7 +271,6 @@
             [_target commitCancelableLoadingTask:std::move(task)];
         }
     }
->>>>>>> b25706de
 }
 
 };