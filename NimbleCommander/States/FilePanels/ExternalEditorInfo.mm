<<<<<<< HEAD
// Copyright (C) 2014-2017 Michael Kazakov. Subject to GNU General Public License version 3.
#include "ThirdParty/NSFileManagerDirectoryLocations/NSFileManager+DirectoryLocations.h"
=======
// Copyright (C) 2014-2018 Michael Kazakov. Subject to GNU General Public License version 3.
#include "ExternalEditorInfo.h"
#include "../../../3rd_Party/NSFileManagerDirectoryLocations/NSFileManager+DirectoryLocations.h"
>>>>>>> b25706de
#include <VFS/VFS.h>
#include <Term/SingleTask.h>
#include <Utility/FileMask.h>
#include <Utility/StringExtras.h>
#include <Config/RapidJSON.h>
#include <NimbleCommander/Bootstrap/Config.h>
<<<<<<< HEAD
#include "ExternalEditorInfo.h"
=======
#include <NimbleCommander/Bootstrap/ActivationManager.h>
>>>>>>> b25706de
#include "ExternalEditorInfoPrivate.h"

using namespace nc::config;
using namespace std::literals;

struct ExternalEditorsPersistence
{
    constexpr static const auto name = "name";
    constexpr static const auto path = "path";
    constexpr static const auto args = "args";
    constexpr static const auto mask = "mask";
    constexpr static const auto maxfilesize = "maxFileSize";
    constexpr static const auto onlyfiles = "onlyFiles";
    constexpr static const auto terminal = "openInTerminal";

    static std::optional<ExternalEditorStartupInfo> LoadFromJSON( const Value &_v )
    {
        if( !_v.IsObject() )
            return std::nullopt;
    
        ExternalEditorStartupInfo ed;
        
        if( _v.HasMember(name) && _v[name].IsString() )
            ed.m_Name = _v[name].GetString();
        else
            return std::nullopt;
        
        if( _v.HasMember(path) && _v[path].IsString() )
            ed.m_Path = _v[path].GetString();
        else
            return std::nullopt;

        if( _v.HasMember(args) && _v[args].IsString() )
            ed.m_Arguments = _v[args].GetString();
        else
            return std::nullopt;

        if( _v.HasMember(mask) && _v[mask].IsString() )
            ed.m_Mask = _v[mask].GetString();
        else
            return std::nullopt;

        if( _v.HasMember(maxfilesize) && _v[maxfilesize].IsInt() )
            ed.m_MaxFileSize = _v[maxfilesize].GetInt();

        if( _v.HasMember(onlyfiles) && _v[onlyfiles].IsBool() )
            ed.m_OnlyFiles = _v[onlyfiles].GetBool();

        if( _v.HasMember(terminal) && _v[terminal].IsBool() )
            ed.m_OpenInTerminal = _v[terminal].GetBool();

        return ed;
    }
    
    static ExternalEditorStartupInfo LoadFromLegacyObjC( ExternalEditorInfo *_ed )
    {
        ExternalEditorStartupInfo ed;
        ed.m_Name = _ed.name.UTF8String;
        ed.m_Path = _ed.path.fileSystemRepresentationSafe;
        ed.m_Arguments = _ed.arguments.UTF8String;
        ed.m_Mask = _ed.mask.UTF8String;
        ed.m_MaxFileSize = _ed.max_size;
        ed.m_OnlyFiles = _ed.only_files;
        ed.m_OpenInTerminal = _ed.terminal;
        return ed;
    }
    
    static Value SaveToJSON( const ExternalEditorStartupInfo& _ed )
    {
        using namespace rapidjson;
        nc::config::Value v {kObjectType};
        v.AddMember(MakeStandaloneString(name),
                    MakeStandaloneString(_ed.Name()),
                    g_CrtAllocator);
        v.AddMember(MakeStandaloneString(path),
                    MakeStandaloneString(_ed.Path()),
                    g_CrtAllocator);
        v.AddMember(MakeStandaloneString(args),
                    MakeStandaloneString(_ed.Arguments()),
                    g_CrtAllocator);
        v.AddMember(MakeStandaloneString(mask),
                    MakeStandaloneString(_ed.Mask()),
                    g_CrtAllocator);
        v.AddMember(MakeStandaloneString(maxfilesize),
                    nc::config::Value {_ed.MaxFileSize()},
                    g_CrtAllocator);
        v.AddMember(MakeStandaloneString(onlyfiles),
                    nc::config::Value {_ed.OnlyFiles()},
                    g_CrtAllocator);
        v.AddMember(MakeStandaloneString(terminal),
                    nc::config::Value {_ed.OpenInTerminal()},
                    g_CrtAllocator);
        return v;
    }
};

@implementation ExternalEditorInfo
{
    NSString    *m_Name;
    NSString    *m_Path;
    NSString    *m_Arguments;
    NSString    *m_Mask;
    bool        m_OnlyFiles;
    bool        m_Terminal;
    uint64_t    m_MaxSize;
}

@synthesize name = m_Name;
@synthesize path = m_Path;
@synthesize arguments = m_Arguments;
@synthesize mask = m_Mask;
@synthesize only_files = m_OnlyFiles;
@synthesize terminal = m_Terminal;
@synthesize max_size = m_MaxSize;
- (id) init
{
    if(self = [super init])
    {
        self.name = @"";    
        self.path = @"";
        self.arguments = @"";
        self.mask = @"";
        self.only_files = false;
        self.max_size = 0;
        self.terminal = false;
    }
    return self;
}

-(id)copyWithZone:(NSZone *)zone
{
    ExternalEditorInfo *copy = [[ExternalEditorInfo alloc] init];
    copy.name = [self.name copyWithZone:zone];
    copy.path = [self.path copyWithZone:zone];
    copy.arguments = [self.arguments copyWithZone:zone];
    copy.mask = [self.mask copyWithZone:zone];
    copy.only_files = self.only_files;
    copy.max_size = self.max_size;
    copy.terminal = self.terminal;
    return copy;
}

- (id) initWithCoder:(NSCoder *)decoder
{
    if(self = [super init])
    {
        // redundant, rewrite
        self.name = @"";
        self.path = @"";
        self.arguments = @"";
        self.mask = @"";
        self.only_files = false;
        self.max_size = 0;
        self.terminal = false;
        
        
        if([decoder containsValueForKey:@"name"])
            self.name = [decoder decodeObjectForKey:@"name"];
        if([decoder containsValueForKey:@"path"])
            self.path = [decoder decodeObjectForKey:@"path"];
        if([decoder containsValueForKey:@"arguments"])
            self.arguments = [decoder decodeObjectForKey:@"arguments"];
        if([decoder containsValueForKey:@"mask"])
            self.mask = [decoder decodeObjectForKey:@"mask"];
        if([decoder containsValueForKey:@"only_files"])
            self.only_files = [decoder decodeBoolForKey:@"only_files"];
        if([decoder containsValueForKey:@"max_size"])
            self.max_size = [decoder decodeInt64ForKey:@"max_size"];
        if([decoder containsValueForKey:@"terminal"])
            self.terminal = [decoder decodeBoolForKey:@"terminal"];
    }
    return self;
}

- (void)encodeWithCoder:(NSCoder *)encoder
{
    [encoder encodeObject:self.name forKey:@"name"];
    [encoder encodeObject:self.path forKey:@"path"];
    [encoder encodeObject:self.arguments forKey:@"arguments"];
    [encoder encodeObject:self.mask forKey:@"mask"];
    [encoder encodeBool:self.only_files forKey:@"only_files"];
    [encoder encodeInt64:self.max_size forKey:@"max_size"];
    [encoder encodeBool:self.terminal forKey:@"terminal"];
}

- (std::shared_ptr<ExternalEditorStartupInfo>) toStartupInfo
{
    return std::make_shared<ExternalEditorStartupInfo>(
        ExternalEditorsPersistence::LoadFromLegacyObjC( self )
    );
}

@end

ExternalEditorStartupInfo::ExternalEditorStartupInfo() noexcept :
    m_MaxFileSize(0),
    m_OnlyFiles(true),
    m_OpenInTerminal(false)
{
}

const std::string &ExternalEditorStartupInfo::Name() const noexcept
{
    return m_Name;
}

const std::string &ExternalEditorStartupInfo::Path() const noexcept
{
    return m_Path;
}

const std::string &ExternalEditorStartupInfo::Arguments() const noexcept
{
    return m_Arguments;
}

const std::string &ExternalEditorStartupInfo::Mask() const noexcept
{
    return m_Mask;
}

bool ExternalEditorStartupInfo::OnlyFiles() const noexcept
{
    return m_OnlyFiles;
}

uint64_t ExternalEditorStartupInfo::MaxFileSize() const noexcept
{
    return m_MaxFileSize;
}

bool ExternalEditorStartupInfo::OpenInTerminal() const noexcept
{
    return m_OpenInTerminal;
}

bool ExternalEditorStartupInfo::IsValidForItem(const VFSListingItem&_item) const
{
<<<<<<< HEAD
=======
    if( !nc::bootstrap::ActivationManager::Instance().HasTerminal() &&
        m_OpenInTerminal )
        return false;

>>>>>>> b25706de
    if( m_Mask.empty() ) // why is this?
        return false;
    
    if( m_OnlyFiles == true && _item.IsReg() == false)
        return false;
    
    if( m_Mask != "*" ) {
        nc::utility::FileMask mask{ m_Mask };
        if( !mask.MatchName(_item.Filename()) )
            return false;
    }

    if( m_OnlyFiles == true &&
        m_MaxFileSize > 0 &&
        _item.Size() > m_MaxFileSize )
        return false;
    
    return true;
}

std::string ExternalEditorStartupInfo::SubstituteFileName(const std::string &_path) const
{
    char esc_buf[MAXPATHLEN];
    strcpy(esc_buf, _path.c_str());
    nc::term::SingleTask::EscapeSpaces(esc_buf);
    
    if( m_Arguments.empty() )
        return esc_buf; // just return escaped file path
    
    std::string args = m_Arguments;
    std::string path = " "s + esc_buf + " ";
    
    size_t start_pos;
    if((start_pos = args.find("%%")) != std::string::npos)
        args.replace(start_pos, 2, path);
    
    return args;
}

ExternalEditorsStorage::ExternalEditorsStorage(const char* _config_path):
    m_ConfigPath(_config_path)
{
    LoadFromConfig();
}

void ExternalEditorsStorage::LoadFromConfig()
{
    m_ExternalEditors.clear();
    
    auto v = GlobalConfig().Get(m_ConfigPath);
    if( v.IsArray() )
        for( auto i = v.Begin(), e = v.End(); i != e; ++i )
            if( auto ed = ExternalEditorsPersistence::LoadFromJSON(*i) ) {
                auto shared_ed = std::make_shared<ExternalEditorStartupInfo>(std::move(*ed));
                m_ExternalEditors.emplace_back( std::move(shared_ed) );
            }
}

void ExternalEditorsStorage::SaveToConfig()
{
    using namespace rapidjson;
    nc::config::Value v{kArrayType};
    for( auto &ed: m_ExternalEditors)
        v.PushBack( ExternalEditorsPersistence::SaveToJSON(*ed),
                   g_CrtAllocator);
    GlobalConfig().Set(m_ConfigPath, v);
}

std::shared_ptr<ExternalEditorStartupInfo> ExternalEditorsStorage::
    ViableEditorForItem(const VFSListingItem&_item) const
{
    for( auto &ed: m_ExternalEditors )
        if( ed->IsValidForItem(_item) )
            return ed;
    return nullptr;
}

std::vector<std::shared_ptr<ExternalEditorStartupInfo>>
ExternalEditorsStorage::AllExternalEditors() const
{
    return m_ExternalEditors;
}

void ExternalEditorsStorage::
    SetExternalEditors( const std::vector<std::shared_ptr<ExternalEditorStartupInfo>>& _editors )
{
    m_ExternalEditors = _editors;
    SaveToConfig();
}<|MERGE_RESOLUTION|>--- conflicted
+++ resolved
@@ -1,22 +1,12 @@
-<<<<<<< HEAD
-// Copyright (C) 2014-2017 Michael Kazakov. Subject to GNU General Public License version 3.
-#include "ThirdParty/NSFileManagerDirectoryLocations/NSFileManager+DirectoryLocations.h"
-=======
 // Copyright (C) 2014-2018 Michael Kazakov. Subject to GNU General Public License version 3.
 #include "ExternalEditorInfo.h"
-#include "../../../3rd_Party/NSFileManagerDirectoryLocations/NSFileManager+DirectoryLocations.h"
->>>>>>> b25706de
+#include "ThirdParty/NSFileManagerDirectoryLocations/NSFileManager+DirectoryLocations.h"
 #include <VFS/VFS.h>
 #include <Term/SingleTask.h>
 #include <Utility/FileMask.h>
 #include <Utility/StringExtras.h>
 #include <Config/RapidJSON.h>
 #include <NimbleCommander/Bootstrap/Config.h>
-<<<<<<< HEAD
-#include "ExternalEditorInfo.h"
-=======
-#include <NimbleCommander/Bootstrap/ActivationManager.h>
->>>>>>> b25706de
 #include "ExternalEditorInfoPrivate.h"
 
 using namespace nc::config;
@@ -255,13 +245,6 @@
 
 bool ExternalEditorStartupInfo::IsValidForItem(const VFSListingItem&_item) const
 {
-<<<<<<< HEAD
-=======
-    if( !nc::bootstrap::ActivationManager::Instance().HasTerminal() &&
-        m_OpenInTerminal )
-        return false;
-
->>>>>>> b25706de
     if( m_Mask.empty() ) // why is this?
         return false;
     
