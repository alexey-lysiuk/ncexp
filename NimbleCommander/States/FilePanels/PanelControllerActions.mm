--- conflicted
+++ resolved
@@ -66,25 +66,15 @@
         m[_sel].reset( _action );
     };
 
-<<<<<<< HEAD
-    add( @selector(OnOpen:), new Enter );
-    add( @selector(OnOpenNatively:),                 new OpenFilesWithDefaultHandler);
-    add( @selector(onOpenFileWith:),                 new OpenFileWithSubmenu);
-    add( @selector(onAlwaysOpenFileWith:),           new AlwaysOpenFileWithSubmenu);
-    add( @selector(onMainMenuPerformFindAction:),    new FindFiles);
-=======
-    const auto has_archive_support = bootstrap::ActivationManager::Instance().HasArchivesBrowsing();
-
     add(@selector(OnOpenNatively:),
         new OpenFilesWithDefaultHandler{_file_opener});
     add(@selector(onOpenFileWith:),
         new OpenFileWithSubmenu{_open_with_menu_delegate});
     add(@selector(OnOpen:),
-        new Enter{has_archive_support, *m[@selector(OnOpenNatively:)]} );
+        new Enter{*m[@selector(OnOpenNatively:)]} );
     add( @selector(onAlwaysOpenFileWith:),           new AlwaysOpenFileWithSubmenu{_open_with_menu_delegate});
     add(@selector(onMainMenuPerformFindAction:),
         new FindFiles{_make_viewer,_make_viewer_controller});
->>>>>>> dcbe5259
     add( @selector(OnSpotlightSearch:),              new SpotlightSearch);
     add( @selector(OnDuplicate:),                    new Duplicate);
     add( @selector(OnAddToFavorites:),               new AddToFavorites);
