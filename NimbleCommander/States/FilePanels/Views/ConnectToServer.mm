--- conflicted
+++ resolved
@@ -352,12 +352,4 @@
     return [super keyDown:event];
 }
 
-<<<<<<< HEAD
-=======
-- (bool) LANSharesEnabled
-{
-    return nc::bootstrap::ActivationManager::Instance().HasLANSharesMounting();
-}
-
->>>>>>> b25706de
 @end