// Copyright (C) 2013-2018 Michael Kazakov. Subject to GNU General Public License version 3.
#include "ContextMenu.h"
#include "PanelController.h"
#include "Actions/CopyToPasteboard.h"
#include "Actions/Delete.h"
#include "Actions/Duplicate.h"
#include "Actions/Compress.h"
#include "Actions/OpenFile.h"
#include "NCPanelOpenWithMenuDelegate.h"
#include <VFS/VFS.h>
#include <Utility/StringExtras.h>

using namespace nc::panel;

@implementation NCPanelContextMenu
{
    std::vector<VFSListingItem>         m_Items;
    PanelController                    *m_Panel;
    NSMutableArray                     *m_ShareItemsURLs;
    NCPanelOpenWithMenuDelegate        *m_OpenWithDelegate;
    std::unique_ptr<actions::PanelAction>   m_CopyAction;
    std::unique_ptr<actions::PanelAction>   m_MoveToTrashAction;
    std::unique_ptr<actions::PanelAction>   m_DeletePermanentlyAction;
    std::unique_ptr<actions::PanelAction>   m_DuplicateAction;
    std::unique_ptr<actions::PanelAction>   m_CompressHereAction;
    std::unique_ptr<actions::PanelAction>   m_CompressToOppositeAction;
    std::unique_ptr<actions::PanelAction>   m_OpenFileAction;
}

- (instancetype) initWithItems:(std::vector<VFSListingItem>)_items
                       ofPanel:(PanelController*)_panel
{
    if( _items.empty() )
        throw std::invalid_argument("NCPanelContextMenu.initWithData - there's no items");
    self = [super init];
    if(self) {
        m_Panel = _panel;
        m_Items = move(_items);

        self.delegate = self;
        self.minimumWidth = 230; // hardcoding is bad!
    
        m_CopyAction.reset( new actions::context::CopyToPasteboard{m_Items} );
        m_MoveToTrashAction.reset( new actions::context::MoveToTrash{m_Items} );
        m_DeletePermanentlyAction.reset( new actions::context::DeletePermanently{m_Items} );
        m_DuplicateAction.reset( new actions::context::Duplicate{m_Items} );
        m_CompressHereAction.reset( new actions::context::CompressHere{m_Items} );
        m_CompressToOppositeAction.reset( new actions::context::CompressToOpposite{m_Items} );
        m_OpenFileAction.reset( new actions::context::OpenFileWithDefaultHandler{m_Items} );
        
        m_OpenWithDelegate = [[NCPanelOpenWithMenuDelegate alloc] init];
        [m_OpenWithDelegate setContextSource:m_Items];
        m_OpenWithDelegate.target = m_Panel;
        
        [self doStuffing];
    }
    return self;
}

- (void)menuDidClose:(NSMenu *)menu
{
    [m_Panel contextMenuDidClose:menu];
}

- (void) doStuffing
{
    //////////////////////////////////////////////////////////////////////
    // regular Open item
    const auto open_item = [NSMenuItem new];
    open_item.title = NSLocalizedStringFromTable(@"Open", @"FilePanelsContextMenu", "Menu item title for opening a file by default, for English is 'Open'");
    open_item.target = self;
    open_item.action = @selector(OnRegularOpen:);
    [self addItem:open_item];

    //////////////////////////////////////////////////////////////////////
    // Open With... stuff
    {
        NSMenu *openwith_submenu = [NSMenu new];
        openwith_submenu.identifier = NCPanelOpenWithMenuDelegate.regularMenuIdentifier;
        openwith_submenu.delegate = m_OpenWithDelegate;
        [m_OpenWithDelegate addManagedMenu:openwith_submenu];
        
        NSMenuItem *openwith = [NSMenuItem new];
        openwith.title = NSLocalizedStringFromTable(@"Open With", @"FilePanelsContextMenu", "Submenu title to choose app to open with, for English is 'Open With'");
        openwith.submenu = openwith_submenu;
        openwith.keyEquivalent = @"";
        [self addItem:openwith];

        NSMenu *always_openwith_submenu = [NSMenu new];
        always_openwith_submenu.identifier = NCPanelOpenWithMenuDelegate.alwaysOpenWithMenuIdentifier;
        always_openwith_submenu.delegate = m_OpenWithDelegate;
        [m_OpenWithDelegate addManagedMenu:always_openwith_submenu];

        NSMenuItem *always_openwith = [NSMenuItem new];
        always_openwith.title = NSLocalizedStringFromTable(@"Always Open With", @"FilePanelsContextMenu", "Submenu title to choose app to always open with, for English is 'Always Open With'");
        always_openwith.submenu = always_openwith_submenu;
        always_openwith.alternate = true;
        always_openwith.keyEquivalent = @"";
        always_openwith.keyEquivalentModifierMask = NSAlternateKeyMask;
        [self addItem:always_openwith];

        [self addItem:NSMenuItem.separatorItem];
    }

    //////////////////////////////////////////////////////////////////////
    // Move to Trash / Delete Permanently stuff
    const auto trash_item = [NSMenuItem new];
    trash_item.title = NSLocalizedStringFromTable(@"Move to Trash", @"FilePanelsContextMenu", "Menu item title to move to trash, for English is 'Move to Trash'");
    trash_item.target = self;
    trash_item.action = @selector(OnMoveToTrash:);
    trash_item.hidden = !m_MoveToTrashAction->Predicate(m_Panel);
    trash_item.keyEquivalent = @"";
    [self addItem:trash_item];
    
    const auto delete_item = [NSMenuItem new];
    delete_item.title = NSLocalizedStringFromTable(@"Delete Permanently", @"FilePanelsContextMenu", "Menu item title to delete file, for English is 'Delete Permanently'");
    delete_item.target = self;
    delete_item.action = @selector(OnDeletePermanently:);
    delete_item.alternate = trash_item.hidden ? false : true;
    delete_item.keyEquivalent = @"";
    delete_item.keyEquivalentModifierMask = trash_item.hidden ? 0 : NSAlternateKeyMask;
    [self addItem:delete_item];

    [self addItem:NSMenuItem.separatorItem];
    
    
    //////////////////////////////////////////////////////////////////////
    // Compression stuff
<<<<<<< HEAD
=======
    const auto compression_enabled = nc::bootstrap::ActivationManager::Instance().HasCompressionOperation();
   
>>>>>>> b25706de
    const auto compress_here_item = [NSMenuItem new];
    compress_here_item.title = NSLocalizedStringFromTable(@"Compress", @"FilePanelsContextMenu", "Compress some items here");
    compress_here_item.target = self;
    compress_here_item.action = @selector(OnCompressToCurrentPanel:);
    compress_here_item.keyEquivalent = @"";
    [self addItem:compress_here_item];
    
    const auto compress_in_opposite_item = [NSMenuItem new];
    compress_in_opposite_item.title = NSLocalizedStringFromTable(@"Compress in Opposite Panel", @"FilePanelsContextMenu", "Compress some items");
    compress_in_opposite_item.target = self;
    compress_in_opposite_item.action = @selector(OnCompressToOppositePanel:);
    compress_in_opposite_item.keyEquivalent = @"";
    compress_in_opposite_item.alternate = YES;
    compress_in_opposite_item.keyEquivalentModifierMask = NSAlternateKeyMask;
    [self addItem:compress_in_opposite_item];
    
    //////////////////////////////////////////////////////////////////////
    // Duplicate stuff
    const auto duplicate_item = [NSMenuItem new];
    duplicate_item.title = NSLocalizedStringFromTable(@"Duplicate", @"FilePanelsContextMenu", "Duplicate an item");
    duplicate_item.target = self;
    duplicate_item.action = @selector(OnDuplicateItem:);
    [self addItem:duplicate_item];
    
    //////////////////////////////////////////////////////////////////////
    // Share stuff
    {
        const auto share_submenu = [NSMenu new];
        const auto eligible = all_of(begin(m_Items),
                                     end(m_Items),
                                     [](const auto &_i){return _i.Host()->IsNativeFS(); });
        if( eligible ) {
            m_ShareItemsURLs = [NSMutableArray new];
            for( auto &i:m_Items )
                if( NSString *s = [NSString stringWithUTF8StdString:i.Path()] )
                    if( NSURL *url = [[NSURL alloc] initFileURLWithPath:s] )
                        [m_ShareItemsURLs addObject:url];
            
            auto services = [NSSharingService sharingServicesForItems:m_ShareItemsURLs];
            for( NSSharingService *service in services ) {
                NSMenuItem *item = [[NSMenuItem alloc] initWithTitle:service.title
                                                              action:@selector(OnShareWithService:)
                                                       keyEquivalent:@""];
                item.image = service.image;
                item.representedObject = service;
                item.target = self;
                [share_submenu addItem:item];
            }
        }
        
        const auto share_menuitem = [NSMenuItem new];
        share_menuitem.title = NSLocalizedStringFromTable(@"Share", @"FilePanelsContextMenu", "Share submenu title");
        share_menuitem.submenu = share_submenu;
        share_menuitem.enabled = share_submenu.numberOfItems > 0;
        [self addItem:share_menuitem];
    }
    
    [self addItem:NSMenuItem.separatorItem];
    
    //////////////////////////////////////////////////////////////////////
    // Copy element for native FS. simply copies selected items' paths
    {
        NSMenuItem *item = [NSMenuItem new];
        item.target = self;
        item.action = @selector(OnCopyPaths:);
        [self addItem:item];
    }

    [self addItem:NSMenuItem.separatorItem];
}

- (BOOL) validateMenuItem:(NSMenuItem *)item
{
    if( item.action == @selector(OnCopyPaths:) )
        return m_CopyAction->ValidateMenuItem(m_Panel, item);
    if( item.action == @selector(OnMoveToTrash:) )
        return m_MoveToTrashAction->ValidateMenuItem(m_Panel, item);
    if( item.action == @selector(OnDeletePermanently:) )
        return m_DeletePermanentlyAction->ValidateMenuItem(m_Panel, item);
    if( item.action == @selector(OnDuplicateItem:) )
        return m_DuplicateAction->ValidateMenuItem(m_Panel, item);
    if( item.action == @selector(OnCompressToCurrentPanel:) )
        return m_CompressHereAction->ValidateMenuItem(m_Panel, item);
    if( item.action == @selector(OnCompressToOppositePanel:) )
        return m_CompressToOppositeAction->ValidateMenuItem(m_Panel, item);
    if( item.action == @selector(OnRegularOpen:) )
        return m_OpenFileAction->ValidateMenuItem(m_Panel, item);
    
    return true;
}

- (void)OnRegularOpen:(id)sender
{
    m_OpenFileAction->Perform(m_Panel, sender);
}

- (void)OnMoveToTrash:(id)sender
{
    m_MoveToTrashAction->Perform(m_Panel, sender);
}

- (void)OnDeletePermanently:(id)sender
{
    m_DeletePermanentlyAction->Perform(m_Panel, sender);
}

- (void)OnCopyPaths:(id)sender
{
    m_CopyAction->Perform(m_Panel, sender);
}

- (void)OnCompressToOppositePanel:(id)sender
{
    m_CompressToOppositeAction->Perform(m_Panel, sender);
}

- (void)OnCompressToCurrentPanel:(id)sender
{
    m_CompressHereAction->Perform(m_Panel, sender);
}

- (void)OnShareWithService:(id)sender
{
    NSSharingService *service = ((NSMenuItem*)sender).representedObject;
    [service performWithItems:m_ShareItemsURLs];
}

- (void)OnDuplicateItem:(id)sender
{
    m_DuplicateAction->Perform(m_Panel, sender);
}

@end<|MERGE_RESOLUTION|>--- conflicted
+++ resolved
@@ -126,11 +126,6 @@
     
     //////////////////////////////////////////////////////////////////////
     // Compression stuff
-<<<<<<< HEAD
-=======
-    const auto compression_enabled = nc::bootstrap::ActivationManager::Instance().HasCompressionOperation();
-   
->>>>>>> b25706de
     const auto compress_here_item = [NSMenuItem new];
     compress_here_item.title = NSLocalizedStringFromTable(@"Compress", @"FilePanelsContextMenu", "Compress some items here");
     compress_here_item.target = self;
