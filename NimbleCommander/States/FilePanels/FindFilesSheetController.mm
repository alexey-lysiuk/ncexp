--- conflicted
+++ resolved
@@ -9,17 +9,9 @@
 #include <NimbleCommander/Viewer/InternalViewerWindowController.h>
 #include <NimbleCommander/Core/SearchForFiles.h>
 #include <Utility/ByteCountFormatter.h>
-<<<<<<< HEAD
-#include <NimbleCommander/Core/rapidjson.h>
-#include <NimbleCommander/States/FilePanels/PanelAux.h>
-#include <NimbleCommander/Bootstrap/Config.h>
-=======
-#include <NimbleCommander/Core/GoogleAnalytics.h>
 #include <NimbleCommander/States/FilePanels/PanelAux.h>
 #include <NimbleCommander/Bootstrap/Config.h>
 #include <Config/RapidJSON.h>
-#include <NimbleCommander/Bootstrap/ActivationManager.h>
->>>>>>> b25706de
 #include <NimbleCommander/Bootstrap/AppDelegate.h>
 #include <NimbleCommander/Core/VFSInstanceManager.h>
 #include <NimbleCommander/Core/VFSInstancePromise.h>
@@ -301,25 +293,6 @@
     sheet.onCtrlP = [sheet makeClickHotkey:self.PanelButton];
     sheet.onCtrlG = [sheet makeClickHotkey:self.GoToButton];
     sheet.onCtrlV = [sheet makeClickHotkey:self.ViewButton];
-<<<<<<< HEAD
-=======
-    
-    if( !nc::bootstrap::ActivationManager::Instance().HasTemporaryPanels() ) {
-        [self.PanelButton unbind:@"enabled2"];
-        [self.PanelButton unbind:@"enabled"];
-        self.PanelButton.enabled = false;
-    }
-    if( !nc::bootstrap::ActivationManager::Instance().HasInternalViewer() ) {
-        [self.ViewButton unbind:@"enabled"];
-        self.ViewButton.enabled = false;
-    }
-    if( !nc::bootstrap::ActivationManager::Instance().HasArchivesBrowsing() ) {
-        [self.SearchInArchivesButton  unbind:@"enabled"];
-        self.SearchInArchivesButton.enabled = false;
-    }
-    
-    GA().PostScreenView("Find Files");
->>>>>>> b25706de
 }
 
 - (void) dealloc
@@ -552,12 +525,6 @@
 
 - (VFSHostPtr)spawnArchiveFromPath:(const char*)_path inVFS:(const VFSHostPtr&)_host
 {
-<<<<<<< HEAD
-=======
-    if( !nc::bootstrap::ActivationManager::Instance().HasArchivesBrowsing() )
-        return nullptr;
-    
->>>>>>> b25706de
     char extension[MAXPATHLEN];
     if( !GetExtensionFromPath(_path, extension) )
         return nullptr;
