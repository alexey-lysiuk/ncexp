--- conflicted
+++ resolved
@@ -329,11 +329,6 @@
 
 static ops::CopyingOptions::ChecksumVerification DefaultChecksumVerificationSetting()
 {
-<<<<<<< HEAD
-=======
-    if( !bootstrap::ActivationManager::Instance().HasCopyVerification() )
-        return ops::CopyingOptions::ChecksumVerification::Never;
->>>>>>> b25706de
     int v = GlobalConfig().GetInt(g_ConfigDefaultVerificationSetting);
     if( v == (int)ops::CopyingOptions::ChecksumVerification::Always )
        return ops::CopyingOptions::ChecksumVerification::Always;
