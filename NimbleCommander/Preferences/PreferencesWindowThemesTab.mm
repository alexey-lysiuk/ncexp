// Copyright (C) 2017-2018 Michael Kazakov. Subject to GNU General Public License version 3.
#include "PreferencesWindowThemesTab.h"
#include <Config/RapidJSON.h>
#include <fstream>
#include <rapidjson/error/en.h>
#include <rapidjson/memorystream.h>
#include <rapidjson/stringbuffer.h>
#include <rapidjson/prettywriter.h>
#include <NimbleCommander/Bootstrap/Config.h>
#include <NimbleCommander/Bootstrap/AppDelegate.h>
#include <NimbleCommander/Core/Theming/ThemesManager.h>
#include <NimbleCommander/Core/Theming/ThemePersistence.h>
#include <NimbleCommander/States/FilePanels/PanelViewPresentationItemsColoringFilter.h>
#include "PreferencesWindowThemesControls.h"
#include "PreferencesWindowThemesTabModel.h"
#include "PreferencesWindowThemesTabImportSheet.h"
#include <Utility/StringExtras.h>
#include <Utility/ObjCpp.h>

using namespace std::literals;

static NSTextField *SpawnSectionTitle( NSString *_title )
{
    NSTextField *tf = [[NSTextField alloc] initWithFrame:NSMakeRect(0, 0, 0, 0)];
    tf.stringValue = _title;
    tf.bordered = false;
    tf.editable = false;
    tf.drawsBackground = false;
    tf.font = [NSFont labelFontOfSize:13];
    return tf;
}

static NSTextField *SpawnEntryTitle( NSString *_title )
{
    NSTextField *tf = [[NSTextField alloc] initWithFrame:NSMakeRect(0, 0, 0, 0)];
    tf.stringValue = _title;
    tf.bordered = false;
    tf.editable = false;
    tf.drawsBackground = false;
    tf.font = [NSFont labelFontOfSize:11];
    tf.lineBreakMode = NSLineBreakByTruncatingTail;
    return tf;
}

@interface PreferencesWindowThemesTab ()
@property (nonatomic) IBOutlet NSOutlineView *outlineView;
@property (nonatomic) IBOutlet NSPopUpButton *themesPopUp;
@property (nonatomic) IBOutlet NSButton *importButton;
@property (nonatomic) IBOutlet NSButton *exportButton;
@property (nonatomic) bool selectedThemeCanBeRemoved;
@property (nonatomic) bool selectedThemeCanBeReverted;
@end

@implementation PreferencesWindowThemesTab
{
    NSArray *m_Nodes;
    nc::config::Document m_Doc;
    ThemesManager *m_Manager;
    std::vector<std::string> m_ThemeNames;
    int m_SelectedTheme;
    
}


- (id)initWithNibName:(NSString *)nibNameOrNil bundle:(NSBundle *)nibBundleOrNil
{
    self = [super initWithNibName:NSStringFromClass(self.class) bundle:nibBundleOrNil];
    if (self) {
        m_Manager = &NCAppDelegate.me.themesManager;
        [self loadThemesNames];
        [self loadSelectedDocument];
        
        m_Nodes = BuildThemeSettingsNodesTree();
    }
    
    return self;
}

- (void) loadThemesNames
{
    m_ThemeNames = m_Manager->ThemeNames();
    assert( !m_ThemeNames.empty() ); // there should be at least 3 default themes!
    m_SelectedTheme = 0;
    auto it = find(begin(m_ThemeNames), end(m_ThemeNames), m_Manager->SelectedThemeName());
    if( it != end(m_ThemeNames) )
        m_SelectedTheme = (int)distance( begin(m_ThemeNames), it );
}

- (void) buildThemeNamesPopup
{
    [self.themesPopUp removeAllItems];
    for( int i = 0, e = (int)m_ThemeNames.size(); i != e; ++i ) {
        auto &name = m_ThemeNames[i];
        [self.themesPopUp addItemWithTitle:[NSString stringWithUTF8StdString:name]];
        self.themesPopUp.lastItem.tag = i;
    }
    [self.themesPopUp selectItemWithTag:m_SelectedTheme];
}

- (void)viewDidLoad
{
    [super viewDidLoad];
    // Do view setup here.
<<<<<<< HEAD
=======
    self.importButton.enabled = nc::bootstrap::ActivationManager::Instance().HasThemesManipulation();
    self.exportButton.enabled = nc::bootstrap::ActivationManager::Instance().HasThemesManipulation();
        
>>>>>>> b25706de
    [self buildThemeNamesPopup];
    [self.outlineView expandItem:nil expandChildren:true];
}

-(NSString*)identifier
{
    return NSStringFromClass(self.class);
}

-(NSImage*)toolbarItemImage
{
    return [[NSImage alloc] initWithContentsOfFile:
     @"/System/Library/CoreServices/CoreTypes.bundle/Contents/Resources/ProfileFontAndColor.icns"];
}

-(NSString*)toolbarItemLabel
{
    return NSLocalizedStringFromTable(@"Themes",
                                      @"Preferences",
                                      "General preferences tab title");
}

- (NSInteger)outlineView:(NSOutlineView *)outlineView numberOfChildrenOfItem:(nullable id)item
{
    if( item == nil )
        return m_Nodes.count;
    if( auto n = objc_cast<PreferencesWindowThemesTabGroupNode>(item) )
        return n.children.count;
    return 0;
}

- (id)outlineView:(NSOutlineView *)outlineView child:(NSInteger)index ofItem:(nullable id)item
{
    if( auto n = objc_cast<PreferencesWindowThemesTabGroupNode>(item) )
        return n.children[index];
    return m_Nodes[index];
}

- (BOOL)outlineView:(NSOutlineView *)outlineView isItemExpandable:(id)item
{
    return objc_cast<PreferencesWindowThemesTabGroupNode>(item) != nil;
}

- (nullable NSView *)outlineView:(NSOutlineView *)outlineView
              viewForTableColumn:(nullable NSTableColumn *)tableColumn
                            item:(id)item
{
    if( auto n = objc_cast<PreferencesWindowThemesTabGroupNode>(item) ) {
        if( [tableColumn.identifier isEqualToString:@"title"] )
            return SpawnSectionTitle(n.title);
        
    
        return nil;
    }
    if( auto i = objc_cast<PreferencesWindowThemesTabItemNode>(item) ) {
        if( [tableColumn.identifier isEqualToString:@"title"] )
            return SpawnEntryTitle(i.title);
    
        if( [tableColumn.identifier isEqualToString:@"value"] ) {
            if( i.type == PreferencesWindowThemesTabItemType::Color ) {
                auto v = [[PreferencesWindowThemesTabColorControl alloc] initWithFrame:NSRect{}];
                v.color = ThemePersistence::ExtractColor(self.selectedThemeFrontend,
                                                         i.entry.c_str());
                v.action = @selector(onColorChanged:);
                v.target = self;
                return v;
            }
            if( i.type == PreferencesWindowThemesTabItemType::Font ) {
                auto v = [[PreferencesWindowThemesTabFontControl alloc] initWithFrame:NSRect{}];
                v.font = ThemePersistence::ExtractFont(self.selectedThemeFrontend,
                                                       i.entry.c_str());
                v.action = @selector(onFontChanged:);
                v.target = self;
                return v;
            }
            if( i.type == PreferencesWindowThemesTabItemType::ColoringRules ) {
                auto v = [[PreferencesWindowThemesTabColoringRulesControl alloc]
                          initWithFrame:NSRect{}];
                v.rules = ThemePersistence::ExtractRules(self.selectedThemeFrontend,
                                                       i.entry.c_str());
                v.action = @selector(onColoringRulesChanged:);
                v.target = self;
                return v;
            }
            if( i.type == PreferencesWindowThemesTabItemType::Appearance ) {
                auto v = [[PreferencesWindowThemesAppearanceControl alloc] initWithFrame:NSRect{}];
                v.themeAppearance = ThemePersistence::ExtractAppearance(self.selectedThemeFrontend,
                                                                        i.entry.c_str());
                v.action = @selector(onAppearanceChanged:);
                v.target = self;
                /* due to a issue with MAS review proccess the following compromise decision was
                 made: let choosing UI appearance only for *non* standard themes.
                 It (hopefuly) will reduce astonishment when user changes UI appearance of *current*
                 theme instead of choosing a needed theme instead.
                 */
                v.enabled = self.selectedThemeCanBeReverted == false;
                
                return v;
            }
            if( i.type == PreferencesWindowThemesTabItemType::ThemeTitle ) {
                NSTextField *v = [[NSTextField alloc] initWithFrame:NSMakeRect(0, 0, 0, 0)];
                v.stringValue = [NSString stringWithUTF8String:
                    self.selectedThemeFrontend[i.entry.c_str()].GetString()];
                v.bordered = false;
                v.editable = true;
                v.enabled = self.selectedThemeCanBeRemoved;
                v.usesSingleLineMode = true;
                v.lineBreakMode = NSLineBreakByTruncatingHead;
                v.delegate = self;
                return v;
            }
        }
    }
    
    return nil;
}

- (void)onAppearanceChanged:(id)sender
{
    if( const auto v = objc_cast<PreferencesWindowThemesAppearanceControl>(sender) ) {
        const auto row = [self.outlineView rowForView:v];
        const id item = [self.outlineView itemAtRow:row];
        if( const auto node = objc_cast<PreferencesWindowThemesTabItemNode>(item) )
            [self commitChangedValue:ThemePersistence::EncodeAppearance(v.themeAppearance)
                              forKey:node.entry];
    }
}

- (void)onColoringRulesChanged:(id)sender
{
    if( const auto v = objc_cast<PreferencesWindowThemesTabColoringRulesControl>(sender) ) {
        const auto row = [self.outlineView rowForView:v];
        const id item = [self.outlineView itemAtRow:row];
        if( const auto node = objc_cast<PreferencesWindowThemesTabItemNode>(item) )
            [self commitChangedValue:ThemePersistence::EncodeRules(v.rules)
                              forKey:node.entry];
    }
}

- (void)onColorChanged:(id)sender
{
    if( const auto v = objc_cast<PreferencesWindowThemesTabColorControl>(sender) ) {
        const auto row = [self.outlineView rowForView:v];
        const id item = [self.outlineView itemAtRow:row];
        if( const auto node = objc_cast<PreferencesWindowThemesTabItemNode>(item) )
            [self commitChangedValue:ThemePersistence::EncodeColor(v.color)
                              forKey:node.entry];
    }
}

- (void)onFontChanged:(id)sender
{
    if( const auto v = objc_cast<PreferencesWindowThemesTabFontControl>(sender) ) {
        const auto row = [self.outlineView rowForView:v];
        const id item = [self.outlineView itemAtRow:row];
        if( const auto node = objc_cast<PreferencesWindowThemesTabItemNode>(item) )
            [self commitChangedValue:ThemePersistence::EncodeFont(v.font)
                              forKey:node.entry];
    }
}

- (const nc::config::Document &) selectedThemeFrontend
{
    return m_Doc; // possibly some more logic here
}
/* also theme backend if any */

- (void) commitChangedValue:(const nc::config::Value&)_value forKey:(const std::string&)_key
{
    // CHECKS!!!
    const auto &theme_name = m_ThemeNames[m_SelectedTheme];
    m_Manager->SetThemeValue( theme_name, _key, _value );
}

- (CGFloat)outlineView:(NSOutlineView *)outlineView heightOfRowByItem:(id)item
{
    if( auto i = objc_cast<PreferencesWindowThemesTabItemNode>(item) )
        if( i.type == PreferencesWindowThemesTabItemType::ColoringRules )
            return 140;

    return 18;
}

- (IBAction)onThemesPopupChange:(id)sender
{
    int selected_ind = (int)self.themesPopUp.selectedTag;
    if( selected_ind >= 0 && selected_ind < (int)m_ThemeNames.size() )
        if( m_Manager->SelectTheme(m_ThemeNames[selected_ind]) ) {
            m_SelectedTheme = selected_ind;
            [self loadSelectedDocument];
            [self.outlineView reloadData];
        }
}

- (void) loadSelectedDocument
{
    // CHECKS!!!
    const auto &theme_name = m_ThemeNames.at(m_SelectedTheme);
    m_Doc.CopyFrom( *m_Manager->ThemeData(theme_name), nc::config::g_CrtAllocator );
    
    
    self.selectedThemeCanBeRemoved = m_Manager->CanBeRemoved(theme_name);
    self.selectedThemeCanBeReverted = m_Manager->HasDefaultSettings(theme_name);
}

- (IBAction)onRevertClicked:(id)sender
{
    const auto &theme_name = m_ThemeNames.at(m_SelectedTheme);
    if( m_Manager->DiscardThemeChanges(theme_name) ) {
        [self loadSelectedDocument];
        [self.outlineView reloadData];
    }
}

- (IBAction)onExportClicked:(id)sender
{
    const auto &theme_name = m_ThemeNames.at(m_SelectedTheme);
    if( auto v = m_Manager->ThemeData(theme_name) ) {
        rapidjson::StringBuffer buffer;
        rapidjson::PrettyWriter<rapidjson::StringBuffer> writer(buffer);
        v->Accept(writer);
        
        NSSavePanel *panel = [NSSavePanel savePanel];
        panel.nameFieldStringValue = [NSString stringWithUTF8StdString:theme_name];
        panel.allowedFileTypes = @[@"json"];
        panel.allowsOtherFileTypes = false;
        panel.directoryURL = [NSFileManager.defaultManager URLForDirectory:NSDesktopDirectory
                                                                  inDomain:NSUserDomainMask
                                                         appropriateForURL:nil
                                                                    create:false
                                                                     error:nil];
        if( [panel runModal] == NSFileHandlingPanelOKButton )
            if( panel.URL != nil ) {
                auto data = [NSData dataWithBytes:buffer.GetString()
                                           length:buffer.GetSize()];
                [data writeToURL:panel.URL atomically:true];
            }
    }
}

- (void) importThemeWithURL:(NSURL*)url
{
    if( auto d = [NSData dataWithContentsOfURL:url] ) {
        std::string str { (const char*)d.bytes, d.length };
        
        auto doc = std::make_shared<rapidjson::Document>();
        rapidjson::ParseResult ok = doc->Parse<rapidjson::kParseCommentsFlag>( str.c_str() );
        if( !ok )
            return;
        
        PreferencesWindowThemesTabImportSheet *sheet =
            [[PreferencesWindowThemesTabImportSheet alloc] init];
        sheet.importAsName = url.lastPathComponent.stringByDeletingPathExtension;
        
        [sheet beginSheetForWindow:self.view.window
                 completionHandler:^(NSModalResponse returnCode) {
                     if( returnCode != NSModalResponseOK  )
                         return;
                     
                     auto name = sheet.overwriteCurrentTheme ?
                        m_ThemeNames[m_SelectedTheme] :
                        sheet.importAsName.UTF8String ;
                     
                     nc::config::Document sdoc;
                     sdoc.CopyFrom(*doc, nc::config::g_CrtAllocator);
                     bool result = sheet.overwriteCurrentTheme ?
                        m_Manager->ImportThemeData( name, sdoc ) :
                        m_Manager->AddTheme(name, sdoc);
                     
                     if( result )
                         [self reloadAll];
                 }];
    }
}

- (IBAction)onImportClicked:(id)sender
{
    NSOpenPanel *panel = [NSOpenPanel openPanel];
    panel.allowedFileTypes = @[@"json"];
    panel.allowsOtherFileTypes = false;
    if( [panel runModal] == NSFileHandlingPanelOKButton && panel.URL != nil) {
        NSURL *url = panel.URL;
        dispatch_to_main_queue_after(200ms, [=]{
            [self importThemeWithURL:url];
        });
    }
}

- (IBAction)onDuplicateClicked:(id)sender
{
    const auto theme_name = m_ThemeNames.at(m_SelectedTheme);
    const auto new_name = m_Manager->SuitableNameForNewTheme(theme_name);
    if( m_Manager->AddTheme(new_name, self.selectedThemeFrontend) ) {
        m_Manager->SelectTheme(new_name);
        [self reloadAll];
    }
}

- (void) reloadAll
{
    [self loadThemesNames];
    [self loadSelectedDocument];
    [self buildThemeNamesPopup];
    [self.outlineView reloadData];
}

- (IBAction)onRemoveClicked:(id)sender
{
    NSAlert *alert = [[NSAlert alloc] init];
    alert.messageText = NSLocalizedString(@"Are you sure you want to remove this theme?",
        "Asking user for confirmation on erasing custom theme - message");
    alert.informativeText = NSLocalizedString(@"You can’t undo this action.",
        "Asking user for confirmation on erasing custom theme - informative text");
    [alert addButtonWithTitle:NSLocalizedString(@"Yes", "")];
    [alert addButtonWithTitle:NSLocalizedString(@"Cancel", "")];
    if( [alert runModal] == NSAlertFirstButtonReturn ) {
        const auto theme_name = m_ThemeNames.at(m_SelectedTheme);
        if( m_Manager->RemoveTheme(theme_name) )
            [self reloadAll];
    }
}

- (void) controlTextDidEndEditing:(NSNotification *)obj
{
    NSTextField *tf = obj.object;
    if( !tf )
        return;
    
    const auto row = [self.outlineView rowForView:tf];
    const id item = [self.outlineView itemAtRow:row];
    if( const auto node = objc_cast<PreferencesWindowThemesTabItemNode>(item) ) {
        if( node.type == PreferencesWindowThemesTabItemType::ThemeTitle ) {
            const auto theme_name = m_ThemeNames.at(m_SelectedTheme);
            if( m_Manager->RenameTheme(theme_name, tf.stringValue.UTF8String) )
                [self reloadAll];
            else
                tf.stringValue = [NSString stringWithUTF8StdString:theme_name];
        }
    }
}

@end<|MERGE_RESOLUTION|>--- conflicted
+++ resolved
@@ -101,12 +101,6 @@
 {
     [super viewDidLoad];
     // Do view setup here.
-<<<<<<< HEAD
-=======
-    self.importButton.enabled = nc::bootstrap::ActivationManager::Instance().HasThemesManipulation();
-    self.exportButton.enabled = nc::bootstrap::ActivationManager::Instance().HasThemesManipulation();
-        
->>>>>>> b25706de
     [self buildThemeNamesPopup];
     [self.outlineView expandItem:nil expandChildren:true];
 }
