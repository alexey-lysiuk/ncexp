// Copyright (C) 2016-2018 Michael Kazakov. Subject to GNU General Public License version 3.
#include "PreferencesWindowToolsTab.h"
#include "../States/FilePanels/ExternalToolsSupport.h"
#include <Habanero/dispatch_cpp.h>
#include <Utility/StringExtras.h>
#include <Utility/ObjCpp.h>

using namespace std::literals;

@interface PreferencesWindowToolsTab ()

@property (nonatomic) IBOutlet NSTableView                            *toolsTable;
@property (nonatomic) IBOutlet NSTextField                            *toolTitle;
@property (nonatomic) IBOutlet NSTextField                            *toolPath;
@property (nonatomic) IBOutlet NSTextField                            *toolParameters;
@property (nonatomic) IBOutlet NSPopUpButton                          *toolStartupMode;
@property (nonatomic) IBOutlet NSSegmentedControl                     *toolsAddRemove;
@property (nonatomic) IBOutlet NSMenu                                 *parametersMenu;
@property (nonatomic) IBOutlet NSButton                               *addParameterButton;
@property (nonatomic) bool                                             anySelected;
<<<<<<< HEAD
@property (readonly, nonatomic) shared_ptr<const ExternalTool>      selectedTool;
=======
@property (readonly, nonatomic) bool                                haveCommandLineTools;
@property (readonly, nonatomic) std::shared_ptr<const ExternalTool>    selectedTool;
>>>>>>> b25706de

@end

static auto g_MyPrivateTableViewDataType = @"PreferencesWindowToolsTabPrivateTableViewDataType";

static bool AskUserToDeleteTool()
{
    NSAlert *alert = [[NSAlert alloc] init];
    alert.messageText = NSLocalizedString(@"Are you sure you want to remove this tool?", "Asking the user for confirmation on deleting the external tool - message");
    alert.informativeText = NSLocalizedString(@"This operation is not reversible.", "Asking the user for confirmation on deleting the external tool - message");
    [alert addButtonWithTitle:NSLocalizedString(@"OK", "")];
    [alert addButtonWithTitle:NSLocalizedString(@"Cancel", "")];
    [alert.buttons objectAtIndex:0].keyEquivalent = @"";
    if( [alert runModal] == NSAlertFirstButtonReturn )
        return true;
    return false;
}

@implementation PreferencesWindowToolsTab
{
    std::function<ExternalToolsStorage&()>              m_ToolsStorage;
    std::vector<std::shared_ptr<const ExternalTool>>    m_Tools;
    ExternalToolsStorage::ObservationTicket             m_ToolsObserver;
}

- (id) initWithToolsStorage:(std::function<ExternalToolsStorage&()>)_tool_storage
{
    assert(_tool_storage);
    self = [super init];
    if( self ) {
        self.anySelected = false;
        m_ToolsStorage = _tool_storage;
    }
    return self;
}

- (NSToolbarItem *)toolbarItem
{
    NSToolbarItem *item = [[NSToolbarItem alloc] initWithItemIdentifier:self.identifier];
    item.image = self.toolbarItemImage;
    item.label = self.toolbarItemLabel;
<<<<<<< HEAD
=======
    item.enabled = nc::bootstrap::ActivationManager::Instance().HasExternalTools();
>>>>>>> b25706de
    return item;
}

-(NSString*)identifier{
    return NSStringFromClass(self.class);
}

-(NSImage*)toolbarItemImage{
    return [NSImage imageNamed:NSImageNameAdvanced];
}

-(NSString*)toolbarItemLabel{
    return NSLocalizedStringFromTable(@"Tools",
                                      @"Preferences",
                                      "Tools preferences tab title");
}

- (void)loadView
{
    [super loadView];
    m_Tools = m_ToolsStorage().GetAllTools();
    m_ToolsObserver = m_ToolsStorage().ObserveChanges([=]{
        dispatch_to_main_queue([=]{
            m_Tools = m_ToolsStorage().GetAllTools();
  
            if( (long)m_Tools.size() != self.toolsTable.numberOfRows )
                [self.toolsTable noteNumberOfRowsChanged];
            [self.toolsTable reloadDataForRowIndexes:[NSIndexSet indexSetWithIndexesInRange:NSMakeRange(0, m_Tools.size())]
                                       columnIndexes:[NSIndexSet indexSetWithIndex:0]];
            
            [self tableViewSelectionDidChange:[NSNotification notificationWithName:@""
                                                                            object:nil]];
        });
    });
    
    [self.toolsTable registerForDraggedTypes:@[g_MyPrivateTableViewDataType]];
}

- (NSInteger)numberOfRowsInTableView:(NSTableView *)tableView
{
    return m_Tools.size();
}

- (NSView *)tableView:(NSTableView *)tableView
   viewForTableColumn:(NSTableColumn *)tableColumn
                  row:(NSInteger)row
{
    if( row >= (long)m_Tools.size() )
        return nil;

    auto &tool = m_Tools[row];
    
    NSTextField *tf = [[NSTextField alloc] initWithFrame:NSMakeRect(0, 0, 0, 0)];
    tf.stringValue = tool->m_Title.empty() ?
        [NSString stringWithFormat:@"Tool #%ld", row] :
        [NSString stringWithUTF8StdString:tool->m_Title];
    tf.bordered = false;
    tf.editable = false;
    tf.drawsBackground = false;
    return tf;
}

- (void)tableViewSelectionDidChange:(NSNotification *)notification
{
    NSInteger row = self.toolsTable.selectedRow;
    self.anySelected = row >= 0;
    if( row >= 0 )
        [self fillFields];
    else
        [self clearFields];
}

- (void) fillFields
{
    auto t = self.selectedTool;
    assert(t);
    self.toolTitle.stringValue = [NSString stringWithUTF8StdString:t->m_Title];
    self.toolPath.stringValue = [NSString stringWithUTF8StdString:t->m_ExecutablePath];
    self.toolParameters.stringValue = [NSString stringWithUTF8StdString:t->m_Parameters];
    [self.toolStartupMode selectItemWithTag:(int)t->m_StartupMode];
}

- (void) clearFields
{
    self.toolTitle.stringValue = @"";
    self.toolPath.stringValue = @"";
    self.toolParameters.stringValue = @"";
    [self.toolStartupMode selectItemWithTag:(int)ExternalTool::StartupMode::Automatic];
}

- (std::shared_ptr<const ExternalTool>) selectedTool
{
    NSInteger row = self.toolsTable.selectedRow;
    return row < (long)m_Tools.size() ? m_Tools[row] : nullptr;
}

- (void) commitToolChanges:(const ExternalTool&)_et
{
    NSInteger row = self.toolsTable.selectedRow;
    assert( row >= 0 );
    
    m_ToolsStorage().ReplaceTool(_et, row);
}

- (IBAction)onToolTitleChanged:(id)sender
{
    if( auto t = self.selectedTool ) {
        if( t->m_Title != self.toolTitle.stringValue.UTF8String ) {
            ExternalTool changed_tool = *t;
            changed_tool.m_Title = self.toolTitle.stringValue.UTF8String;
            [self commitToolChanges:changed_tool];
        }
    }
}

- (IBAction)onToolPathChanged:(id)sender
{
    if( auto t = self.selectedTool ) {
        if( t->m_ExecutablePath != self.toolPath.stringValue.UTF8String ) {
            ExternalTool changed_tool = *t;
            changed_tool.m_ExecutablePath = self.toolPath.stringValue.UTF8String;
            [self commitToolChanges:changed_tool];
        }
    }
}

- (IBAction)onToolParametersChanged:(id)sender
{
    if( auto t = self.selectedTool ) {
        if( t->m_Parameters != self.toolParameters.stringValue.UTF8String ) {
            ExternalTool changed_tool = *t;
            changed_tool.m_Parameters = self.toolParameters.stringValue.UTF8String;
            [self commitToolChanges:changed_tool];
            
            std::string error;
            ExternalToolsParametersParser().Parse(changed_tool.m_Parameters,
                                                  [&](std::string _err){ error = _err; });
            if( !error.empty() ) {
                NSHelpManager *helpManager = [NSHelpManager sharedHelpManager];
                [helpManager setContextHelp:[[NSAttributedString alloc] initWithString:[NSString stringWithUTF8StdString:error]]
                                  forObject:self.toolParameters];
                [helpManager showContextHelpForObject:self.toolParameters
                                         locationHint:NSEvent.mouseLocation];
                [helpManager removeContextHelpForObject:self.toolParameters];
            }
        }
    }
}

- (IBAction)onPlusMinusButton:(id)sender
{
    const auto segment = self.toolsAddRemove.selectedSegment;
    if( segment == 0 ) {
        m_ToolsStorage().InsertTool( ExternalTool() );
        dispatch_to_main_queue_after(10ms, [=]{
            if( self.toolsTable.numberOfRows > 0 ) {
                [self.toolsTable selectRowIndexes:[NSIndexSet indexSetWithIndex:self.toolsTable.numberOfRows-1]
                             byExtendingSelection:false];
                [self.view.window makeFirstResponder:self.toolTitle];
            }
        });
    }
    else if( segment == 1 ) {
        const auto row = self.toolsTable.selectedRow;
        if( row < 0 )
            return;
        if( AskUserToDeleteTool() )
            m_ToolsStorage().RemoveTool(row);
    }
}

- (IBAction)onAddParameter:(id)sender
{
    NSRect r = [self.view.window convertRectToScreen:self.addParameterButton.frame];
    [self.parametersMenu popUpMenuPositioningItem:nil
                                       atLocation:NSMakePoint(NSMinX(r), NSMinY(r))
                                           inView:nil];
}

- (IBAction)onAddParametersMenuItemClicked:(id)sender
{
    if( auto t = objc_cast<NSMenuItem>(sender) )
        if( auto s = objc_cast<NSString>(t.representedObject) )
            [self insertStringIntoParameters:s];
}

- (IBAction)onStartupModeChanged:(id)sender
{
    if( auto t = self.selectedTool ) {
        if( t->m_StartupMode != (ExternalTool::StartupMode)self.toolStartupMode.selectedTag ) {
            ExternalTool changed_tool = *t;
            changed_tool.m_StartupMode = (ExternalTool::StartupMode)self.toolStartupMode.selectedTag;
            [self commitToolChanges:changed_tool];
        }
    }
}

- (void)insertStringIntoParameters:(NSString*)_str
{
    NSString *current_parameters = self.toolParameters.stringValue ? self.toolParameters.stringValue : @"";
    if( self.toolParameters.currentEditor ) {
        NSRange range = self.toolParameters.currentEditor.selectedRange;
        current_parameters = [current_parameters stringByReplacingCharactersInRange:range withString:_str];
    }
    else
        current_parameters = [current_parameters stringByAppendingString:_str];
    
    [self setNewParametersString:current_parameters];
}

- (void)setNewParametersString:(NSString*)_str
{
    [self.toolParameters.undoManager registerUndoWithTarget:self
                                                   selector:@selector(setNewParametersString:)
                                                     object:self.toolParameters.stringValue];
    
    self.toolParameters.stringValue = _str;
    [self onToolParametersChanged:self.toolParameters];
}

- (void)setNewPathString:(NSString*)_str
{
    [self.toolPath.undoManager registerUndoWithTarget:self
                                             selector:@selector(setNewPathString:)
                                               object:self.toolPath.stringValue];
    self.toolPath.stringValue = _str;
    [self onToolPathChanged:self.toolPath];
}

- (void)setNewTitleString:(NSString*)_str
{
    [self.toolTitle.undoManager registerUndoWithTarget:self
                                              selector:@selector(setNewPathString:)
                                                object:self.toolTitle.stringValue];
    self.toolTitle.stringValue = _str;
    [self onToolTitleChanged:self.toolTitle];
}

- (IBAction)onSetApplicationPathButtonClicked:(id)sender
{
    if( !self.selectedTool )
        return;
    
    NSOpenPanel *panel = [NSOpenPanel openPanel];
    panel.resolvesAliases = false;
    panel.canChooseDirectories = true;
    panel.canChooseFiles = true;
    panel.allowsMultipleSelection = false;
    panel.showsHiddenFiles = true;
    panel.treatsFilePackagesAsDirectories = true;
    
    if( !self.selectedTool->m_ExecutablePath.empty() )
        if( auto u = [NSURL fileURLWithPath:[NSString stringWithUTF8StdString:self.selectedTool->m_ExecutablePath]] )
            panel.directoryURL = u;
    
    if( [panel runModal] == NSFileHandlingPanelOKButton )
        if( panel.URL ) {
            [self setNewPathString:panel.URL.path];
            
            dispatch_to_main_queue_after(1ms, [=] {
                if( auto t = self.selectedTool )
                    if( t->m_Title.empty() )
                        if( NSString *name = [NSFileManager.defaultManager displayNameAtPath:panel.URL.path] )
                            [self setNewTitleString:name];
            });
        }
}

- (NSDragOperation)tableView:(NSTableView *)aTableView validateDrop:(id < NSDraggingInfo >)info proposedRow:(NSInteger)row proposedDropOperation:(NSTableViewDropOperation)operation
{
    return operation == NSTableViewDropOn ? NSDragOperationNone : NSDragOperationMove;
}

- (BOOL)tableView:(NSTableView *)aTableView writeRowsWithIndexes:(NSIndexSet *)rowIndexes toPasteboard:(NSPasteboard *)pboard
{
    [pboard declareTypes:@[g_MyPrivateTableViewDataType]
                   owner:self];
    [pboard setData:[NSKeyedArchiver archivedDataWithRootObject:rowIndexes]
            forType:g_MyPrivateTableViewDataType];
    return true;
}

- (BOOL)tableView:(NSTableView *)aTableView
       acceptDrop:(id<NSDraggingInfo>)info
              row:(NSInteger)drag_to
    dropOperation:(NSTableViewDropOperation)operation
{
    NSData* data = [info.draggingPasteboard dataForType:g_MyPrivateTableViewDataType];
    NSIndexSet* inds = [NSKeyedUnarchiver unarchiveObjectWithData:data];
    NSInteger drag_from = inds.firstIndex;


    if( drag_to == drag_from ||    // same index, above
        drag_to == drag_from + 1 ) // same index, below
        return false;

    if( drag_from < drag_to )
        drag_to--;
    
    m_ToolsStorage().MoveTool( drag_from, drag_to );
    
    return true;
}

<<<<<<< HEAD
=======
- (bool) haveCommandLineTools
{
    return nc::bootstrap::ActivationManager::Instance().HasTerminal();
}

>>>>>>> b25706de
@end<|MERGE_RESOLUTION|>--- conflicted
+++ resolved
@@ -18,12 +18,7 @@
 @property (nonatomic) IBOutlet NSMenu                                 *parametersMenu;
 @property (nonatomic) IBOutlet NSButton                               *addParameterButton;
 @property (nonatomic) bool                                             anySelected;
-<<<<<<< HEAD
-@property (readonly, nonatomic) shared_ptr<const ExternalTool>      selectedTool;
-=======
-@property (readonly, nonatomic) bool                                haveCommandLineTools;
 @property (readonly, nonatomic) std::shared_ptr<const ExternalTool>    selectedTool;
->>>>>>> b25706de
 
 @end
 
@@ -65,10 +60,6 @@
     NSToolbarItem *item = [[NSToolbarItem alloc] initWithItemIdentifier:self.identifier];
     item.image = self.toolbarItemImage;
     item.label = self.toolbarItemLabel;
-<<<<<<< HEAD
-=======
-    item.enabled = nc::bootstrap::ActivationManager::Instance().HasExternalTools();
->>>>>>> b25706de
     return item;
 }
 
@@ -373,12 +364,4 @@
     return true;
 }
 
-<<<<<<< HEAD
-=======
-- (bool) haveCommandLineTools
-{
-    return nc::bootstrap::ActivationManager::Instance().HasTerminal();
-}
-
->>>>>>> b25706de
 @end