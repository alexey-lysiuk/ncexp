// Copyright (C) 2013-2018 Michael Kazakov. Subject to GNU General Public License version 3.
#include "PreferencesWindowViewerTab.h"
#include <Utility/FontExtras.h>
#include "../Viewer/InternalViewerHistory.h"
#include "Utility/Encodings.h"
#include "../Bootstrap/Config.h"
#include <Utility/ObjCpp.h>

static const auto g_ConfigDefaultEncoding = "viewer.defaultEncoding";

@interface PreferencesBoolToNumberValueTransformer : NSValueTransformer
@end

@implementation PreferencesBoolToNumberValueTransformer
+(Class)transformedValueClass
{
    return NSNumber.class;
}
+ (BOOL)allowsReverseTransformation
{
    return true;
}

- (id)transformedValue:(id)value
{
    if( auto n = objc_cast<NSNumber>(value) )
        return [NSNumber numberWithInt:n.boolValue ? 1 : 0];
    return nil;
}

- (id)reverseTransformedValue:(id)value
{
    if( auto n = objc_cast<NSNumber>(value) )
        return [NSNumber numberWithBool:n.intValue == 0 ? false : true];
    return nil;
}
@end

@interface PreferencesWindowViewerTab()

@property (nonatomic) IBOutlet NSPopUpButton *DefaultEncoding;

@end

@implementation PreferencesWindowViewerTab

- (id)initWithNibName:(NSString *)nibNameOrNil bundle:(NSBundle *)nibBundleOrNil
{
    self = [super initWithNibName:NSStringFromClass(self.class) bundle:nibBundleOrNil];
    if (self) {        
    }
    
    return self;
}

- (void)loadView
{
    [super loadView];
    
    for(const auto &i: encodings::LiteralEncodingsList())
        [self.DefaultEncoding addItemWithTitle: (__bridge NSString*)i.second];
    int default_encoding = encodings::EncodingFromName( GlobalConfig().GetString(g_ConfigDefaultEncoding).c_str() );
    if(default_encoding == encodings::ENCODING_INVALID)
        default_encoding = encodings::ENCODING_MACOS_ROMAN_WESTERN; // this should not happen, but just to be sure

    for(const auto &i: encodings::LiteralEncodingsList())
        if(i.first == default_encoding) {
            [self.DefaultEncoding selectItemWithTitle:(__bridge NSString*)i.second];
            break;
        }
    
    [self.view layoutSubtreeIfNeeded];    
}

- (NSToolbarItem *)toolbarItem
{
    NSToolbarItem *item = [[NSToolbarItem alloc] initWithItemIdentifier:self.identifier];
    item.image = self.toolbarItemImage;
    item.label = self.toolbarItemLabel;
<<<<<<< HEAD
=======
    item.enabled = nc::bootstrap::ActivationManager::Instance().HasInternalViewer();
>>>>>>> b25706de
    return item;
}

-(NSString*)identifier{
    return NSStringFromClass(self.class);
}
-(NSImage*)toolbarItemImage{
    return [NSImage imageNamed:@"PreferencesIcons_Viewer"];    
}
-(NSString*)toolbarItemLabel{
    return NSLocalizedStringFromTable(@"Viewer",
                                      @"Preferences",
                                      "General preferences tab title");
}

- (void)changeAttributes:(id)sender {} // wtf, is this necessary?

- (IBAction)DefaultEncodingChanged:(id)sender
{
    for(const auto &i: encodings::LiteralEncodingsList())
        if([(__bridge NSString*)i.second isEqualToString:[[self.DefaultEncoding selectedItem] title]]) {
            GlobalConfig().Set( g_ConfigDefaultEncoding, encodings::NameFromEncoding(i.first) );
            break;
        }    
}

- (IBAction)ClearHistory:(id)sender
{
    NSAlert *alert = [[NSAlert alloc] init];
    alert.messageText = NSLocalizedStringFromTable(@"Are you sure you want to clear saved file states?",
                                                   @"Preferences",
                                                   "Message text asking if user really wants to clear saved viewer file states");
    alert.informativeText = NSLocalizedStringFromTable(@"This will erase stored positions, encodings, selections, etc.",
                                                       @"Preferences",
                                                       "Informative text displayed when the user is going to clear saved file state");
    [alert addButtonWithTitle:NSLocalizedString(@"OK","")];
    [alert addButtonWithTitle:NSLocalizedString(@"Cancel","")];
    [[alert.buttons objectAtIndex:0] setKeyEquivalent:@""];
    if([alert runModal] == NSAlertFirstButtonReturn)
        InternalViewerHistory::Instance().ClearHistory();
}

@end<|MERGE_RESOLUTION|>--- conflicted
+++ resolved
@@ -77,10 +77,6 @@
     NSToolbarItem *item = [[NSToolbarItem alloc] initWithItemIdentifier:self.identifier];
     item.image = self.toolbarItemImage;
     item.label = self.toolbarItemLabel;
-<<<<<<< HEAD
-=======
-    item.enabled = nc::bootstrap::ActivationManager::Instance().HasInternalViewer();
->>>>>>> b25706de
     return item;
 }
 
