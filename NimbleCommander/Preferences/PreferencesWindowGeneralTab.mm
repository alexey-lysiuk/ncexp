--- conflicted
+++ resolved
@@ -1,10 +1,4 @@
-<<<<<<< HEAD
-// Copyright (C) 2013-2017 Michael Kazakov. Subject to GNU General Public License version 3.
-=======
 // Copyright (C) 2013-2018 Michael Kazakov. Subject to GNU General Public License version 3.
-#include <NimbleCommander/Core/GoogleAnalytics.h>
-#include "../Core/SandboxManager.h"
->>>>>>> b25706de
 #include "../Bootstrap/AppDelegate.h"
 #include "PreferencesWindowGeneralTab.h"
 #include <Habanero/dispatch_cpp.h>
@@ -33,13 +27,6 @@
 - (void)loadView
 {
     [super loadView];
-<<<<<<< HEAD
-	self.FSAccessResetButton.enabled = false;
-=======
-    if( !nc::bootstrap::ActivationManager::Instance().Sandboxed() ) {
-        self.FSAccessResetButton.enabled = false;
-    }
->>>>>>> b25706de
     [self.view layoutSubtreeIfNeeded];    
 }
 
