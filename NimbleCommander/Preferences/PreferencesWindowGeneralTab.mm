--- conflicted
+++ resolved
@@ -1,10 +1,4 @@
-<<<<<<< HEAD
-// Copyright (C) 2013-2018 Michael Kazakov. Subject to GNU General Public License version 3.
-=======
 // Copyright (C) 2013-2019 Michael Kazakov. Subject to GNU General Public License version 3.
-#include <NimbleCommander/Core/GoogleAnalytics.h>
-#include "../Core/SandboxManager.h"
->>>>>>> dcbe5259
 #include "../Bootstrap/AppDelegate.h"
 #include "PreferencesWindowGeneralTab.h"
 #include <Habanero/dispatch_cpp.h>
@@ -51,30 +45,4 @@
     [(NCAppDelegate*)[NSApplication sharedApplication].delegate askToResetDefaults];
 }
 
-<<<<<<< HEAD
-=======
-- (IBAction)OnFSAccessReset:(id)[[maybe_unused]]_sender
-{
-    NSAlert *alert = [[NSAlert alloc] init];
-    alert.messageText = NSLocalizedStringFromTable(@"Are you sure you want to reset granted filesystem access?",
-                                                   @"Preferences",
-                                                   "Message text asking if user really wants to reset current file system access");
-    alert.informativeText = NSLocalizedStringFromTable(@"This will cause Nimble Commander to ask you for access when necessary.",
-                                                       @"Preferences",
-                                                       "Informative text saying that Nimble Commander will ask for filesystem access when need it");
-    [alert addButtonWithTitle:NSLocalizedString(@"OK","")];
-    [alert addButtonWithTitle:NSLocalizedString(@"Cancel","")];
-    [[alert.buttons objectAtIndex:0] setKeyEquivalent:@""];
-    if([alert runModal] == NSAlertFirstButtonReturn)
-        SandboxManager::Instance().ResetBookmarks();
-}
-
-- (IBAction)OnSendStatisticsChanged:(id)[[maybe_unused]]_sender
-{
-    dispatch_to_main_queue_after(1s, []{
-        GA().UpdateEnabledStatus();
-    });
-}
-
->>>>>>> dcbe5259
 @end