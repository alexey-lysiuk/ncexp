--- conflicted
+++ resolved
@@ -1,10 +1,5 @@
-<<<<<<< HEAD
-// Copyright (C) 2013-2017 Michael Kazakov. Subject to GNU General Public License version 3.
+// Copyright (C) 2013-2019 Michael Kazakov. Subject to GNU General Public License version 3.
 #import <ThirdParty/RHPreferences/RHPreferences/RHPreferences.h>
-=======
-// Copyright (C) 2013-2019 Michael Kazakov. Subject to GNU General Public License version 3.
-#import <3rd_Party/RHPreferences/RHPreferences/RHPreferences.h>
->>>>>>> dcbe5259
 
 namespace nc::viewer {
     class History;
