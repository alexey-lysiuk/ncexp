--- conflicted
+++ resolved
@@ -211,22 +211,7 @@
                         <outlet property="nextKeyView" destination="Bm0-Is-ddH" id="8OU-HT-kZf"/>
                     </connections>
                 </button>
-<<<<<<< HEAD
-                <textField horizontalHuggingPriority="251" verticalHuggingPriority="750" setsMaxLayoutWidthAtFirstLayout="YES" allowsCharacterPickerTouchBarItem="NO" translatesAutoresizingMaskIntoConstraints="NO" id="qe2-8x-UrM">
-=======
-                <textField horizontalHuggingPriority="251" verticalHuggingPriority="750" setsMaxLayoutWidthAtFirstLayout="YES" translatesAutoresizingMaskIntoConstraints="NO" id="GY2-2T-g6W">
-                    <rect key="frame" x="266" y="20" width="356" height="28"/>
-                    <textFieldCell key="cell" sendsActionOnEndEditing="YES" title="Please note that command-line external tools are not supported in MacAppStore versions" id="78m-ca-qgo">
-                        <font key="font" metaFont="smallSystem"/>
-                        <color key="textColor" name="disabledControlTextColor" catalog="System" colorSpace="catalog"/>
-                        <color key="backgroundColor" name="controlColor" catalog="System" colorSpace="catalog"/>
-                    </textFieldCell>
-                    <connections>
-                        <binding destination="-2" name="hidden" keyPath="self.haveCommandLineTools" id="mQQ-2k-w6P"/>
-                    </connections>
-                </textField>
                 <textField horizontalHuggingPriority="251" verticalHuggingPriority="750" setsMaxLayoutWidthAtFirstLayout="YES" translatesAutoresizingMaskIntoConstraints="NO" id="qe2-8x-UrM">
->>>>>>> dcbe5259
                     <rect key="frame" x="266" y="139" width="91" height="17"/>
                     <textFieldCell key="cell" lineBreakMode="truncatingTail" sendsActionOnEndEditing="YES" title="Startup Mode:" id="iVQ-ca-93Q">
                         <font key="font" metaFont="system"/>
