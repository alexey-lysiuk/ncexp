// Copyright (C) 2014-2018 Michael Kazakov. Subject to GNU General Public License version 3.
#include "PreferencesWindowTerminalTab.h"
#include <Utility/FontExtras.h>
#include <Config/ObjCBridge.h>
#include "../Bootstrap/Config.h"
<<<<<<< HEAD
#include "PreferencesWindowTerminalTab.h"
=======
#include "../Bootstrap/ActivationManager.h"
#include <Utility/StringExtras.h>
>>>>>>> b25706de

static const auto g_ConfigFont = "terminal.font";

// this stuff currently works only in one direction:
// config -> ObjectiveC property
// need to make it work bothways and move it to Config.mm after some using
class ConfigBinder
{
public:
    ConfigBinder( nc::config::Config &_config, const char *_config_path, id _object, NSString *_object_key ):
        m_Config(_config),
        m_Object(_object),
        m_ConfigPath(_config_path),
        m_ObjectKey(_object_key),
        m_Ticket( _config.Observe(_config_path, [=]{ConfigChanged();}) )
    {
        ConfigChanged();
    }
    
    ~ConfigBinder()
    {
    }
    
private:
    void ConfigChanged()
    {
        auto bridge = [[NCConfigObjCBridge alloc] initWithConfig:m_Config];
        if( id v = [bridge valueForKeyPath:[NSString stringWithUTF8String:m_ConfigPath]] )
            [m_Object setValue:v forKey:m_ObjectKey];
    }

    nc::config::Config &m_Config;
    const char *m_ConfigPath;
    nc::config::Token m_Ticket;
    
    __weak id m_Object;
    NSString *m_ObjectKey;
};


@interface PreferencesWindowTerminalTab()

@property (nonatomic) IBOutlet NSTextField *fontVisibleName;

@property (nonatomic) bool usesDefaultLoginShell;

@end

@implementation PreferencesWindowTerminalTab
{
    NSFont *m_Font;
    std::unique_ptr<ConfigBinder> m_B1;
}

- (id)initWithNibName:(NSString *)nibNameOrNil bundle:(NSBundle *)nibBundleOrNil
{
    self = [super initWithNibName:NSStringFromClass(self.class) bundle:nibBundleOrNil];
    if (self) {
        m_B1 = std::make_unique<ConfigBinder>( GlobalConfig(), "terminal.useDefaultLoginShell", self, @"usesDefaultLoginShell" );
    }
    return self;
}

- (void) dealloc
{
    m_B1.reset();
}

- (void)loadView
{
    [super loadView];
    m_Font = [NSFont fontWithStringDescription:[NSString stringWithUTF8StdString:GlobalConfig().GetString(g_ConfigFont)]];
    if(!m_Font) m_Font = [NSFont fontWithName:@"Menlo-Regular" size:13];

    [self updateFontVisibleName];
    [self.view layoutSubtreeIfNeeded];
}

- (NSToolbarItem *)toolbarItem
{
    NSToolbarItem *item = [[NSToolbarItem alloc] initWithItemIdentifier:self.identifier];
    item.image = self.toolbarItemImage;
    item.label = self.toolbarItemLabel;
<<<<<<< HEAD
=======
    item.enabled = nc::bootstrap::ActivationManager::Instance().HasTerminal();
>>>>>>> b25706de
    return item;
}

-(NSString*)identifier{
    return NSStringFromClass(self.class);
}
-(NSImage*)toolbarItemImage{
    return [NSImage imageNamed:@"PreferencesIcons_Terminal"];
}
-(NSString*)toolbarItemLabel{
    return NSLocalizedStringFromTable(@"Terminal",
                                      @"Preferences",
                                      "General preferences tab title");
}

- (void) updateFontVisibleName
{
    self.fontVisibleName.stringValue = [NSString stringWithFormat:@"%@ %.0f pt.", m_Font.displayName, m_Font.pointSize];
}

- (IBAction)OnSetFont:(id)sender
{
    NSFontManager * fontManager = [NSFontManager sharedFontManager];
    fontManager.target = self;
    fontManager.action = @selector(changeFont:);
    [fontManager setSelectedFont:m_Font isMultiple:NO];
    [fontManager orderFrontFontPanel:self];
}

- (void)changeFont:(id)sender
{
    m_Font = [sender convertFont:m_Font];
    GlobalConfig().Set(g_ConfigFont, m_Font.toStringDescription.UTF8String);
    [self updateFontVisibleName];
}

@end<|MERGE_RESOLUTION|>--- conflicted
+++ resolved
@@ -3,12 +3,7 @@
 #include <Utility/FontExtras.h>
 #include <Config/ObjCBridge.h>
 #include "../Bootstrap/Config.h"
-<<<<<<< HEAD
-#include "PreferencesWindowTerminalTab.h"
-=======
-#include "../Bootstrap/ActivationManager.h"
 #include <Utility/StringExtras.h>
->>>>>>> b25706de
 
 static const auto g_ConfigFont = "terminal.font";
 
@@ -92,10 +87,6 @@
     NSToolbarItem *item = [[NSToolbarItem alloc] initWithItemIdentifier:self.identifier];
     item.image = self.toolbarItemImage;
     item.label = self.toolbarItemLabel;
-<<<<<<< HEAD
-=======
-    item.enabled = nc::bootstrap::ActivationManager::Instance().HasTerminal();
->>>>>>> b25706de
     return item;
 }
 
