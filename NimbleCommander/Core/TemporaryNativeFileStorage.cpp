--- conflicted
+++ resolved
@@ -20,11 +20,7 @@
 // this func does readdir but without mutex locking
 struct dirent	*_readdir_unlocked(DIR *, int) __DARWIN_INODE64(_readdir_unlocked);
 
-<<<<<<< HEAD
-static const string g_Pref = sysinfo::GetBundleID() + ".tmp.";
-=======
 static const std::string g_Pref = nc::bootstrap::ActivationManager::BundleID() + ".tmp.";
->>>>>>> b25706de
 
 static void DoTempPurge();
 
