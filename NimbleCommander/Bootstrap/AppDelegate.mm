<<<<<<< HEAD
// Copyright (C) 2013-2018 Michael Kazakov. Subject to GNU General Public License version 3.
=======
// Copyright (C) 2013-2019 Michael Kazakov. Subject to GNU General Public License version 3.
#include "AppDelegate.h"
#include "AppDelegate+Migration.h"
#include "AppDelegate+MainWindowCreation.h"
#include "AppDelegate+ViewerCreation.h"
#include "ActivationManager.h"
#include "ConfigWiring.h"
#include "VFSInit.h"
#include "Interactions.h"

#include "../../3rd_Party/NSFileManagerDirectoryLocations/NSFileManager+DirectoryLocations.h"
#include <Sparkle/Sparkle.h>
#include <LetsMove/PFMoveApplication.h>

>>>>>>> dcbe5259
#include <Habanero/CommonPaths.h>
#include <Habanero/CFDefaultsCPP.h>
#include <Habanero/algo.h>

#include <Utility/NSMenu+Hierarchical.h>
#include <Utility/NativeFSManager.h>
#include <Utility/TemporaryFileStorageImpl.h>
#include <Utility/PathManip.h>
#include <Utility/FunctionKeysPass.h>
#include <Utility/StringExtras.h>
#include <Utility/ObjCpp.h>
#include <Utility/UTIImpl.h>

#include <RoutedIO/RoutedIO.h>
<<<<<<< HEAD
#include "ThirdParty/NSFileManagerDirectoryLocations/NSFileManager+DirectoryLocations.h"
#include <NimbleCommander/Core/TemporaryNativeFileStorage.h>
=======

>>>>>>> dcbe5259
#include <NimbleCommander/Core/ActionsShortcutsManager.h>
#include <NimbleCommander/Core/Dock.h>
#include <NimbleCommander/Core/ServicesHandler.h>
#include <NimbleCommander/Core/ConfigBackedNetworkConnectionsManager.h>
#include <NimbleCommander/Core/ConnectionsMenuDelegate.h>
#include <NimbleCommander/Core/Theming/ThemesManager.h>
#include <NimbleCommander/Core/VFSInstanceManagerImpl.h>
#include <NimbleCommander/States/Terminal/ShellState.h>
#include <NimbleCommander/States/MainWindow.h>
#include <NimbleCommander/States/MainWindowController.h>
#include <NimbleCommander/States/FilePanels/MainWindowFilePanelState.h>
#include <NimbleCommander/States/FilePanels/ExternalToolsSupport.h>
#include <NimbleCommander/States/FilePanels/ExternalEditorInfo.h>
#include <NimbleCommander/States/FilePanels/PanelViewLayoutSupport.h>
#include <NimbleCommander/States/FilePanels/FavoritesImpl.h>
#include <NimbleCommander/States/FilePanels/FavoritesWindowController.h>
#include <NimbleCommander/States/FilePanels/FavoritesMenuDelegate.h>
#include <NimbleCommander/States/FilePanels/Helpers/ClosedPanelsHistoryImpl.h>
#include <NimbleCommander/States/FilePanels/Helpers/RecentlyClosedMenuDelegate.h>
#include <NimbleCommander/Preferences/Preferences.h>
<<<<<<< HEAD
#include <NimbleCommander/Viewer/InternalViewerController.h>
#include <NimbleCommander/Viewer/InternalViewerWindowController.h>
=======
#include <NimbleCommander/GeneralUI/TrialWindowController.h>
>>>>>>> dcbe5259
#include <NimbleCommander/GeneralUI/VFSListWindowController.h>

#include <Operations/Pool.h>
#include <Operations/AggregateProgressTracker.h>

#include <Config/ConfigImpl.h>
#include <Config/ObjCBridge.h>
#include <Config/FileOverwritesStorage.h>
#include <Config/Executor.h>
<<<<<<< HEAD
#include "AppDelegate+Migration.h"
#include "ConfigWiring.h"
#include "VFSInit.h"
#include "Interactions.h"
#include <NimbleCommander/States/MainWindow.h>
#include "AppDelegate+MainWindowCreation.h"
#include <NimbleCommander/States/FilePanels/Helpers/ClosedPanelsHistoryImpl.h>
#include <NimbleCommander/States/FilePanels/Helpers/RecentlyClosedMenuDelegate.h>
#include <NimbleCommander/Core/VFSInstanceManagerImpl.h>
#include <Utility/ObjCpp.h>
=======

#include <Viewer/History.h>
#include <Viewer/ViewerViewController.h>
#include <Viewer/InternalViewerWindowController.h>
>>>>>>> dcbe5259

using namespace std::literals;
using namespace nc::bootstrap;

static std::optional<std::string> Load(const std::string &_filepath);

static auto g_ConfigDirPostfix = @"/Config/";
static auto g_StateDirPostfix = @"/State/";

static nc::config::ConfigImpl *g_Config = nullptr;
static nc::config::ConfigImpl *g_State = nullptr;
static nc::config::ConfigImpl *g_NetworkConnectionsConfig = nullptr;
static nc::utility::TemporaryFileStorageImpl *g_TemporaryFileStorage = nullptr;

static const auto g_ConfigForceFn = "general.alwaysUseFnKeysAsFunctional";
static const auto g_ConfigExternalToolsList = "externalTools.tools_v1";
static const auto g_ConfigLayoutsList = "filePanel.layout.layouts_v1";
static const auto g_ConfigSelectedThemes = "general.theme";
static const auto g_ConfigThemesList = "themes.themes_v1";
static const auto g_ConfigExtEditorsList = "externalEditors.editors_v1";

nc::config::Config &GlobalConfig() noexcept
{
    assert(g_Config);
    return *g_Config;
}

nc::config::Config &StateConfig() noexcept
{
    assert(g_State);
    return *g_State;
}

static void ResetDefaults()
{
    const auto bundle_id = NSBundle.mainBundle.bundleIdentifier;
    [NSUserDefaults.standardUserDefaults removePersistentDomainForName:bundle_id];
    [NSUserDefaults.standardUserDefaults synchronize];
    g_Config->ResetToDefaults();
    g_State->ResetToDefaults();
    g_Config->Commit();
    g_State->Commit();
}

static void UpdateMenuItemsPlaceholders( int _tag )
{
    static const auto app_name = (NSString*)[NSBundle.mainBundle.infoDictionary
        objectForKey:@"CFBundleName"];

    if( auto menu_item = [NSApp.mainMenu itemWithTagHierarchical:_tag] ) {
        auto title = menu_item.title;
        title = [title stringByReplacingOccurrencesOfString:@"{AppName}" withString:app_name];
        menu_item.title = title;
    }
}

static void UpdateMenuItemsPlaceholders( const char *_action )
{
    UpdateMenuItemsPlaceholders( ActionsShortcutsManager::Instance().TagFromAction(_action) );
}

static void CheckDefaultsReset()
{
    const auto erase_mask = NSAlphaShiftKeyMask | NSShiftKeyMask |
                            NSAlternateKeyMask | NSCommandKeyMask;
    if( (NSEvent.modifierFlags & erase_mask) == erase_mask )
        if( AskUserToResetDefaults() ) {
            ResetDefaults();
            exit(0);
        }
}

static NCAppDelegate *g_Me = nil;

@interface NCAppDelegate()

@property (nonatomic, readonly) nc::core::Dock& dock;

@property (nonatomic) IBOutlet NSMenu *recentlyClosedMenu;

@end

@interface NCViewerWindowDelegateBridge: NSObject<NCViewerWindowDelegate>

- (void)viewerWindowWillShow:(InternalViewerWindowController*)_window;
- (void)viewerWindowWillClose:(InternalViewerWindowController*)_window;

@end

@implementation NCAppDelegate
{
    std::vector<NCMainWindowController *>       m_MainWindows;
    std::vector<InternalViewerWindowController*>m_ViewerWindows;
    spinlock                                    m_ViewerWindowsLock;
    std::string         m_SupportDirectory;
    std::string         m_ConfigDirectory;
    std::string         m_StateDirectory;
    std::vector<nc::config::Token> m_ConfigObservationTickets;
    upward_flag         m_FinishedLaunching;
    std::shared_ptr<nc::panel::FavoriteLocationsStorageImpl> m_Favorites;
    NSMutableArray      *m_FilesToOpen;
    NCViewerWindowDelegateBridge *m_ViewerWindowDelegateBridge;
}

@synthesize mainWindowControllers = m_MainWindows;
@synthesize configDirectory = m_ConfigDirectory;
@synthesize stateDirectory = m_StateDirectory;
@synthesize supportDirectory = m_SupportDirectory;

- (id) init
{
    self = [super init];
    if(self) {
        g_Me = self;
        m_FilesToOpen = [[NSMutableArray alloc] init];
<<<<<<< HEAD
=======
        m_ViewerWindowDelegateBridge = [[NCViewerWindowDelegateBridge alloc] init];
        CheckMASReceipt();
>>>>>>> dcbe5259
        CheckDefaultsReset();
        m_SupportDirectory =
            EnsureTrailingSlash(NSFileManager.defaultManager.
                                applicationSupportDirectory.fileSystemRepresentationSafe);
        [self setupConfigs];
    }
    return self;
}

+ (NCAppDelegate*) me
{
    return g_Me;
}

- (void)applicationWillFinishLaunching:(NSNotification *)[[maybe_unused]]_notification
{
    RegisterAvailableVFS();
    
    nc::utility::NativeFSManager::Instance();
    [self themesManager];
    [self favoriteLocationsStorage];
    
    [self updateMainMenuFeaturesByVersionAndState];
    
    // update menu with current shortcuts layout
    ActionsShortcutsManager::Instance().SetMenuShortCuts([NSApp mainMenu]);
    
    [self wireMenuDelegates];
        }

- (void) wireMenuDelegates
{
    // set up menu delegates. do this via DI to reduce links to AppDelegate in whole codebase
    auto item_for_action = [](const char *_action){
        auto tag = ActionsShortcutsManager::Instance().TagFromAction(_action);
        return [NSApp.mainMenu itemWithTagHierarchical:tag];
    };
    
    static auto layouts_delegate = [[PanelViewLayoutsMenuDelegate alloc]
                                    initWithStorage:*self.panelLayouts];
    item_for_action("menu.view.toggle_layout_1").menu.delegate = layouts_delegate;

    auto manage_fav_item = item_for_action("menu.go.favorites.manage");
    static auto favorites_delegate = [[FavoriteLocationsMenuDelegate alloc]
                                      initWithStorage:*self.favoriteLocationsStorage
                                      andManageMenuItem:manage_fav_item];
    manage_fav_item.menu.delegate = favorites_delegate;
  
    auto clear_freq_item = [NSApp.mainMenu itemWithTagHierarchical:14220];
    static auto frequent_delegate = [[FrequentlyVisitedLocationsMenuDelegate alloc]
        initWithStorage:*self.favoriteLocationsStorage andClearMenuItem:clear_freq_item];
    clear_freq_item.menu.delegate = frequent_delegate;
    
    const auto connections_menu_item = item_for_action("menu.go.connect.network_server");
    static const auto conn_delegate = [[ConnectionsMenuDelegate alloc] initWithManager:
        []()->NetworkConnectionsManager &{
        return *g_Me.networkConnectionsManager;
    }];
    connections_menu_item.menu.delegate = conn_delegate;
    
    auto panels_locator = []() -> MainWindowFilePanelState* {
        if( auto wnd = objc_cast<NCMainWindow>(NSApp.keyWindow) )
            if( auto ctrl = objc_cast<NCMainWindowController>(wnd.delegate) )
                return ctrl.filePanelsState;
        return nil;
    };
    static const auto recently_closed_delegate = [[NCPanelsRecentlyClosedMenuDelegate alloc]
                                                  initWithMenu:self.recentlyClosedMenu
                                                  storage:self.closedPanelsHistory
                                                  panelsLocator:panels_locator];
    (void)recently_closed_delegate;

    // These menus will have a submenu generated on the fly by according actions.
    // However, it's required for these menu items to always have submenus so that 
    // Preferences can detect it and mark its hotkeys as readonly.
    // This solution is horrible but I can find a better one right now.
    item_for_action("menu.file.open_with_submenu").submenu = [NSMenu new];
    item_for_action("menu.file.always_open_with_submenu").submenu = [NSMenu new];
}

- (void)updateMainMenuFeaturesByVersionAndState
{
    static NSMenu *original_menu_state = [NSApp.mainMenu copy];
    
    // disable some features available in menu by configuration limitation
    auto tag_from_lit       = [ ](const char *s) { return ActionsShortcutsManager::Instance().TagFromAction(s);             };
    auto current_menuitem   = [&](const char *s) { return [NSApp.mainMenu itemWithTagHierarchical:tag_from_lit(s)];         };
    auto initial_menuitem   = [&](const char *s) { return [original_menu_state itemWithTagHierarchical:tag_from_lit(s)];    };
    auto hide               = [&](const char *s) {
        auto item = current_menuitem(s);
        item.alternate = false;
        item.hidden = true;
    };
    auto enable             = [&](const char *_action, bool _enabled) {
        current_menuitem(_action).action = _enabled ? initial_menuitem(_action).action : nil;
    };
}

- (void)applicationDidFinishLaunching:(NSNotification *)[[maybe_unused]]_notification
{
    m_FinishedLaunching.toggle();
    
    if( self.mainWindowControllers.empty() )
        [self applicationOpenUntitledFile:NSApp]; // if there's no restored windows - we'll create a freshly new one
    
    NSApp.servicesProvider = self;
    [NSApp registerServicesMenuSendTypes:@[NSFilenamesPboardType, (__bridge NSString *)kUTTypeFileURL]
                             returnTypes:@[]]; // pasteboard types provided by PanelController
    NSUpdateDynamicServices();
    
    // Since we have different app names (Nimble Commander and Nimble Commander Pro) and one
    // fixed menu, we have to emplace the right title upon startup in some menu elements.
    UpdateMenuItemsPlaceholders( "menu.nimble_commander.about" );
    UpdateMenuItemsPlaceholders( "menu.nimble_commander.hide" );
    UpdateMenuItemsPlaceholders( "menu.nimble_commander.quit" );
    UpdateMenuItemsPlaceholders( 17000 ); // Menu->Help
    
    [self temporaryFileStorage]; // implicitly runs the background temp storage purging
    
<<<<<<< HEAD
=======
    auto &am = ActivationManager::Instance();
    
    // Non-MAS version stuff below:
    if( !ActivationManager::ForAppStore() && !self.isRunningTests ) {
        if( am.ShouldShowTrialNagScreen() ) // check if we should show a nag screen
            dispatch_to_main_queue_after(500ms, [self]{ [self showTrialWindow]; });

        // setup Sparkle updater stuff
        g_Sparkle = [SUUpdater sharedUpdater];
        NSMenuItem *item = [[NSMenuItem alloc] init];
        item.title = NSLocalizedString(@"Check for Updates...", "Menu item title for check if any Nimble Commander updates are available");
        item.target = g_Sparkle;
#pragma clang diagnostic push
#pragma clang diagnostic ignored "-Wselector"
        item.action = @selector(checkForUpdates:);
#pragma clang diagnostic pop
        [[NSApp.mainMenu itemAtIndex:0].submenu insertItem:item atIndex:1];
    }
    
    // initialize stuff related with in-app purchases
    if( ActivationManager::Type() == ActivationManager::Distribution::Free ) {
        m_AppStoreHelper = [AppStoreHelper new];
        m_AppStoreHelper.onProductPurchased = [=]([[maybe_unused]] const std::string &_id){
            if( ActivationManager::Instance().ReCheckProFeaturesInAppPurchased() ) {
                [self updateMainMenuFeaturesByVersionAndState];
                GA().PostEvent("Licensing", "Buy", "Pro features IAP purchased");
            }
        };
        dispatch_to_main_queue_after(500ms, [=]{ [m_AppStoreHelper showProFeaturesWindowIfNeededAsNagScreen]; });
    }
    
    // accessibility stuff for NonMAS version
    if( ActivationManager::Type() == ActivationManager::Distribution::Trial &&
        GlobalConfig().GetBool(g_ConfigForceFn) ) {
        nc::utility::FunctionalKeysPass::Instance().Enable();
    }
    
    if( ActivationManager::Type() == ActivationManager::Distribution::Trial &&
        am.UserHadRegistered() == false &&
        am.IsTrialPeriod() == false )
        self.dock.SetUnregisteredBadge( true );

    if( !ActivationManager::ForAppStore() && !self.isRunningTests )
        PFMoveToApplicationsFolderIfNecessary();
    
>>>>>>> dcbe5259
    ConfigWiring{GlobalConfig()}.Wire();
    
    [[NSNotificationCenter defaultCenter] addObserver:self
                                             selector:@selector(windowWillClose:)
                                                 name:NSWindowWillCloseNotification
                                               object:nil];
}

- (void) setupConfigs
{
    assert( g_Config == nullptr && g_State == nullptr );
    auto fm = NSFileManager.defaultManager;

    NSString *config = [fm.applicationSupportDirectory stringByAppendingString:g_ConfigDirPostfix];
    if( ![fm fileExistsAtPath:config] )
        [fm createDirectoryAtPath:config withIntermediateDirectories:true attributes:nil error:nil];
    m_ConfigDirectory = config.fileSystemRepresentationSafe;
    
    NSString *state = [fm.applicationSupportDirectory stringByAppendingString:g_StateDirPostfix];
    if( ![fm fileExistsAtPath:state] )
        [fm createDirectoryAtPath:state withIntermediateDirectories:true attributes:nil error:nil];
    m_StateDirectory = state.fileSystemRepresentationSafe;
    
    const auto bundle = NSBundle.mainBundle;
    const auto config_defaults_path = [bundle pathForResource:@"Config"
                                                       ofType:@"json"].fileSystemRepresentationSafe;
    const auto config_defaults = Load(config_defaults_path);
    if( config_defaults == std::nullopt ) {
        std::cerr << "Failed to read the main config file: " << config_defaults_path << std::endl;
        exit(0);
    }
        
    const auto state_defaults_path = [bundle pathForResource:@"State"
                                                      ofType:@"json"].fileSystemRepresentationSafe;
    const auto state_defaults = Load(state_defaults_path);
    if( state_defaults == std::nullopt ) {
        std::cerr << "Failed to read the state config file: " << state_defaults_path << std::endl;
        exit(0);
    }
    
    const auto write_delay = std::chrono::seconds{30};
    const auto reload_delay = std::chrono::seconds{1};
    
    g_Config = new nc::config::ConfigImpl
    (*config_defaults,
     std::make_shared<nc::config::FileOverwritesStorage>(self.configDirectory + "Config.json"),
     std::make_shared<nc::config::DelayedAsyncExecutor>(write_delay),
     std::make_shared<nc::config::DelayedAsyncExecutor>(reload_delay));
    
    g_State = new nc::config::ConfigImpl
    (*state_defaults,
     std::make_shared<nc::config::FileOverwritesStorage>(self.stateDirectory + "State.json"),
     std::make_shared<nc::config::DelayedAsyncExecutor>(write_delay),
     std::make_shared<nc::config::DelayedAsyncExecutor>(reload_delay));    

    g_NetworkConnectionsConfig = new nc::config::ConfigImpl
    ("",
     std::make_shared<nc::config::FileOverwritesStorage>(self.configDirectory + 
                                                         "NetworkConnections.json"),
     std::make_shared<nc::config::DelayedAsyncExecutor>(write_delay),
     std::make_shared<nc::config::DelayedAsyncExecutor>(reload_delay));    
    
    atexit([]{
        // this callback is quite brutal, but works well. may need to find some more gentle approach
        g_Config->Commit();
        g_State->Commit();
        g_NetworkConnectionsConfig->Commit();
    });
}

- (BOOL)applicationShouldTerminateAfterLastWindowClosed:(NSApplication *)[[maybe_unused]]_app
{
    return NO;
}

+ (void)restoreWindowWithIdentifier:(NSString *)identifier
                              state:(NSCoder *)[[maybe_unused]]_state
                  completionHandler:(void (^)(NSWindow *, NSError *))completionHandler
{
    NSWindow *window = nil;
    if( [identifier isEqualToString:NCMainWindow.defaultIdentifier] )
        window = [g_Me allocateMainWindowRestoredBySystem].window;
    completionHandler(window, nil);
}

- (IBAction)onMainMenuNewWindow:(id)[[maybe_unused]]_sender
{
    auto ctrl = [self allocateMainWindowRestoredManually];
    [ctrl showWindow:self];
}

- (void) addMainWindow:(NCMainWindowController*) _wnd
{
    m_MainWindows.push_back(_wnd);
}

- (void) removeMainWindow:(NCMainWindowController*) _wnd
{
    auto it = find(begin(m_MainWindows), end(m_MainWindows), _wnd);
    if(it != end(m_MainWindows))
        m_MainWindows.erase(it);
}

- (void)windowWillClose:(NSNotification*)aNotification
{
    if( auto main_wnd = objc_cast<NCMainWindow>(aNotification.object) )
        if( auto main_ctrl = objc_cast<NCMainWindowController>(main_wnd.delegate) ) {
            dispatch_to_main_queue([=]{
                [self removeMainWindow:main_ctrl];
            });
        }
}

- (NSApplicationTerminateReply)applicationShouldTerminate:(NSApplication *)[[maybe_unused]]_sender
{
    bool has_running_ops = false;
    auto controllers = self.mainWindowControllers;
    for( const auto &wincont: controllers )
        if( !wincont.operationsPool.Empty() ) {
            has_running_ops = true;
            break;
        }
        else if(wincont.terminalState && wincont.terminalState.isAnythingRunning) {
            has_running_ops = true;
            break;
        }
    
    if( has_running_ops ) {
        if( !AskToExitWithRunningOperations() )
            return NSTerminateCancel;

        for( const auto &wincont : controllers ) {
            wincont.operationsPool.StopAndWaitForShutdown();
            [wincont.terminalState terminate];
        }
    }
    
    // last cleanup before shutting down here:
    if( m_Favorites  )
        m_Favorites->StoreData( StateConfig(), "filePanel.favorites" );
    
    return NSTerminateNow;
}

<<<<<<< HEAD
- (BOOL)applicationShouldOpenUntitledFile:(NSApplication *)sender
=======
- (IBAction)OnMenuSendFeedback:(id)[[maybe_unused]]_sender
{
    FeedbackManager::Instance().EmailFeedback();
}

- (BOOL)applicationShouldOpenUntitledFile:(NSApplication *)[[maybe_unused]]_sender
>>>>>>> dcbe5259
{
    return true;
}

- (BOOL)applicationOpenUntitledFile:(NSApplication *)sender
{
    if( !m_FinishedLaunching )
        return false;
    
    if( !self.mainWindowControllers.empty() )
        return true;
  
    [self onMainMenuNewWindow:sender];
    
    return true;
}


- (void)drainFilesToOpen
{
    if( m_FilesToOpen.count == 0 )
        return;

        self.servicesHandler.OpenFiles(m_FilesToOpen);

    [m_FilesToOpen removeAllObjects];
}

- (BOOL)application:(NSApplication *)[[maybe_unused]]_sender openFile:(NSString *)filename
{
    [m_FilesToOpen addObjectsFromArray:@[filename]];
    dispatch_to_main_queue_after(250ms, []{ [g_Me drainFilesToOpen]; });
    return true;
}

- (void)application:(NSApplication *)[[maybe_unused]]_sender openFiles:(NSArray<NSString *> *)filenames
{
    [m_FilesToOpen addObjectsFromArray:filenames];
    dispatch_to_main_queue_after(250ms, []{ [g_Me drainFilesToOpen]; });
    [NSApp replyToOpenOrPrint:NSApplicationDelegateReplySuccess];
}

<<<<<<< HEAD
=======
- (void) processProvidedLicenseFile:(const std::string&)_path
{
    const bool valid_and_installed = ActivationManager::Instance().ProcessLicenseFile(_path);
    if( valid_and_installed ) {
        ThankUserForBuyingALicense();
        [self updateMainMenuFeaturesByVersionAndState];
        self.dock.SetUnregisteredBadge( false );
        GA().PostEvent("Licensing", "Buy", "Successful external license activation");
    }
}

- (IBAction)OnActivateExternalLicense:(id)[[maybe_unused]]_sender
{
    if( auto path = AskUserForLicenseFile() )
        [self processProvidedLicenseFile:*path];
}

- (IBAction)OnPurchaseExternalLicense:(id)[[maybe_unused]]_sender
{
    const auto url = [NSURL URLWithString:@"http://magnumbytes.com/redirectlinks/buy_license"];
    [NSWorkspace.sharedWorkspace openURL:url];
    GA().PostEvent("Licensing", "Buy", "Go to 3rd party registrator");
}

- (IBAction)OnPurchaseProFeaturesInApp:(id)[[maybe_unused]]_sender
{
    [m_AppStoreHelper showProFeaturesWindow];
}

- (IBAction)OnRestoreInAppPurchases:(id)[[maybe_unused]]_sender
{
    [m_AppStoreHelper askUserToRestorePurchases];
}

>>>>>>> dcbe5259
- (void)openFolderService:(NSPasteboard *)pboard userData:(NSString *)data error:(__strong NSString **)error
{
    self.servicesHandler.OpenFolder(pboard, data, error);
}

- (void)revealItemService:(NSPasteboard *)pboard userData:(NSString *)data error:(__strong NSString **)error
{
    self.servicesHandler.RevealItem(pboard, data, error);
}

- (void)OnPreferencesCommand:(id)[[maybe_unused]]_sender
{
    ShowPreferencesWindow();
}

- (IBAction)OnShowHelp:(id)[[maybe_unused]]_sender
{
    const auto url = [NSBundle.mainBundle URLForResource:@"Help" withExtension:@"pdf"];
    [NSWorkspace.sharedWorkspace openURL:url];
<<<<<<< HEAD
=======
    GA().PostEvent("Help", "Click", "Open Help");
}

- (IBAction)onMainMenuPerformGoToProductForum:(id)[[maybe_unused]]_sender
{
    const auto url = [NSURL URLWithString:@"http://magnumbytes.com/forum/"];
    [NSWorkspace.sharedWorkspace openURL:url];
    GA().PostEvent("Help", "Click", "Visit Forum");
>>>>>>> dcbe5259
}

- (IBAction)OnMenuToggleAdminMode:(id)[[maybe_unused]]_sender
{
    if( RoutedIO::Instance().Enabled() )
        RoutedIO::Instance().TurnOff();
    else {
        const auto turned_on = RoutedIO::Instance().TurnOn();
        if( !turned_on )
            WarnAboutFailingToAccessPriviledgedHelper();
    }

    self.dock.SetAdminBadge( RoutedIO::Instance().Enabled() );
}

- (BOOL) validateMenuItem:(NSMenuItem *)item
{
    auto tag = item.tag;
    
    IF_MENU_TAG("menu.nimble_commander.toggle_admin_mode") {
        bool enabled = RoutedIO::Instance().Enabled();
        item.title = enabled ?
            NSLocalizedString(@"Disable Admin Mode", "Menu item title for disabling an admin mode") :
            NSLocalizedString(@"Enable Admin Mode", "Menu item title for enabling an admin mode");
        return true;
    }
    
    return true;
}

- (NCConfigObjCBridge*) config
{
    static auto global_config_bridge = [[NCConfigObjCBridge alloc] initWithConfig:*g_Config];
    return global_config_bridge;
}

- (nc::config::Config&) globalConfig
{
    assert(g_Config);
    return *g_Config;
}

- (nc::config::Config&) stateConfig
{
    assert(g_State);
    return *g_State;
}

- (ExternalToolsStorage&) externalTools
{
    static auto i = new ExternalToolsStorage(g_ConfigExternalToolsList);
    return *i;
}

- (const std::shared_ptr<nc::panel::PanelViewLayoutsStorage>&) panelLayouts
{
    static auto i = std::make_shared<nc::panel::PanelViewLayoutsStorage>(g_ConfigLayoutsList);
    return i;
}

- (ThemesManager&) themesManager
{
    static auto i = new ThemesManager(g_ConfigSelectedThemes, g_ConfigThemesList);
    return *i;
}

- (ExternalEditorsStorage&) externalEditorsStorage
{
    static auto i = new ExternalEditorsStorage(g_ConfigExtEditorsList);
    return *i;
}

- (const std::shared_ptr<nc::panel::FavoriteLocationsStorage>&) favoriteLocationsStorage
{
    static std::once_flag once;
    std::call_once(once, [&]{
        using t = nc::panel::FavoriteLocationsStorageImpl;
        m_Favorites = std::make_shared<t>(StateConfig(), "filePanel.favorites");
    });
    
    static const std::shared_ptr<nc::panel::FavoriteLocationsStorage> inst = m_Favorites;
    return inst;
}

- (bool) askToResetDefaults
{
    if( AskUserToResetDefaults() ) {
        ResetDefaults();
        return true;
    }
    return false;
}

- (void) addInternalViewerWindow:(InternalViewerWindowController*)_wnd
{
    LOCK_GUARD(m_ViewerWindowsLock) {
        m_ViewerWindows.emplace_back(_wnd);
    }
}

- (void) removeInternalViewerWindow:(InternalViewerWindowController*)_wnd
{
    LOCK_GUARD(m_ViewerWindowsLock) {
        auto i = find(begin(m_ViewerWindows), end(m_ViewerWindows), _wnd);
        if( i != end(m_ViewerWindows) )
            m_ViewerWindows.erase(i);
    }
}

- (InternalViewerWindowController*) findInternalViewerWindowForPath:(const std::string&)_path
                                                              onVFS:(const VFSHostPtr&)_vfs
{
    LOCK_GUARD(m_ViewerWindowsLock) {
        auto i = find_if(begin(m_ViewerWindows), end(m_ViewerWindows), [&](auto v){
            return v.internalViewerController.filePath == _path &&
            v.internalViewerController.fileVFS == _vfs;
        });
        return i != end(m_ViewerWindows) ? *i : nil;
    }
    return nil;
}

- (InternalViewerWindowController*)
retrieveInternalViewerWindowForPath:(const std::string&)_path
onVFS:(const std::shared_ptr<VFSHost>&)_vfs
{
    dispatch_assert_main_queue();
    if( auto window = [self findInternalViewerWindowForPath:_path onVFS:_vfs] )
        return window;
    auto viewer_factory = [](NSRect rc){
        return [NCAppDelegate.me makeViewerWithFrame:rc];
    };
    auto ctrl = [self makeViewerController];
    auto window = [[InternalViewerWindowController alloc]
                   initWithFilepath:_path
                   at:_vfs
                   viewerFactory:viewer_factory
                   controller:ctrl];
    window.delegate = m_ViewerWindowDelegateBridge;
    
    return window;
}

- (IBAction)onMainMenuPerformShowVFSListAction:(id)[[maybe_unused]]_sender
{
    static __weak VFSListWindowController *existing_window = nil;
    if( auto w = (VFSListWindowController*)existing_window  )
        [w show];
    else {
        auto window = [[VFSListWindowController alloc] initWithVFSManager:self.vfsInstanceManager];
        [window show];
        existing_window = window;
    }
}

- (IBAction)onMainMenuPerformShowFavorites:(id)[[maybe_unused]]_sender
{
    static __weak FavoritesWindowController *existing_window = nil;
    if( auto w = (FavoritesWindowController*)existing_window  ) {
        [w show];
        return ;
    }
    auto storage = []()->nc::panel::FavoriteLocationsStorage& {
        return *NCAppDelegate.me.favoriteLocationsStorage;
    };
    FavoritesWindowController *window = [[FavoritesWindowController alloc]
                                         initWithFavoritesStorage:storage];
    auto provide_panel = []() -> std::vector<std::pair<VFSHostPtr, std::string>> {
        std::vector< std::pair<VFSHostPtr, std::string> > panel_paths;
        for( const auto &ctr: NCAppDelegate.me.mainWindowControllers ) {
            auto state = ctr.filePanelsState;
            auto paths = state.filePanelsCurrentPaths;
            for( const auto &p:paths )
                panel_paths.emplace_back( std::get<1>(p), std::get<0>(p) );
        }
        return panel_paths;
    };
    window.provideCurrentUniformPaths = provide_panel;
    
    [window show];
    existing_window = window;
}

- (const std::shared_ptr<NetworkConnectionsManager> &)networkConnectionsManager
{
    static const auto mgr = std::make_shared<ConfigBackedNetworkConnectionsManager>
        (*g_NetworkConnectionsConfig);
    static const std::shared_ptr<NetworkConnectionsManager> int_ptr = mgr;
    return int_ptr;
}

- (nc::ops::AggregateProgressTracker&) operationsProgressTracker
{
    static const auto apt = []{
        const auto apt = std::make_shared<nc::ops::AggregateProgressTracker>();
        apt->SetProgressCallback([](double _progress){
            g_Me.dock.SetProgress( _progress );
        });
        return apt;
    }();
    return *apt.get();
}

- (nc::core::Dock&) dock
{
    static const auto instance = new nc::core::Dock;
    return *instance;
}

- (nc::core::VFSInstanceManager&)vfsInstanceManager
{
    static const auto instance = new nc::core::VFSInstanceManagerImpl;
    return *instance;
}

- (const std::shared_ptr<nc::panel::ClosedPanelsHistory>&)closedPanelsHistory
{
    static const auto impl = std::make_shared<nc::panel::ClosedPanelsHistoryImpl>();
    static const std::shared_ptr<nc::panel::ClosedPanelsHistory> history = impl;
    return history;
}

- (NCMainWindowController*)windowForExternalRevealRequest
{
    NCMainWindowController *target_window = nil;
    for( NSWindow *wnd in NSApplication.sharedApplication.orderedWindows )
        if( auto wc =  objc_cast<NCMainWindowController>(wnd.windowController) )
            if( [wc.topmostState isKindOfClass:MainWindowFilePanelState.class] ) {
                target_window = wc;
                break;
            }
    
    if( !target_window )
        target_window = [self allocateDefaultMainWindow];
    
    if( target_window )
        [target_window.window makeKeyAndOrderFront:self];
    
    return target_window;
}

- (nc::core::ServicesHandler&)servicesHandler
{
    auto window_locator = []{
        return [g_Me windowForExternalRevealRequest];
    };
    static nc::core::ServicesHandler handler(window_locator);
    return handler;
}

- (nc::utility::NativeFSManager &)nativeFSManager
{
    // temporary solution:
    return nc::utility::NativeFSManager::Instance();
}

<<<<<<< HEAD
=======
- (void) showTrialWindow
{
    const auto expired =
        (ActivationManager::Instance().UserHadRegistered() == false) &&
        (ActivationManager::Instance().IsTrialPeriod() == false);
    
    auto window = [[TrialWindowController alloc] init];
    window.isExpired = expired;
    __weak NCAppDelegate *weak_self = self;
    window.onBuyLicense = [weak_self]{
        if( auto self = weak_self ) {
            [self OnPurchaseExternalLicense:self];
        }  
    };
    window.onActivate = [weak_self]{
        if( auto self = weak_self ) {
            [self OnActivateExternalLicense:self];
            if( ActivationManager::Instance().UserHadRegistered() == true )
                return true;
        }
        return false;
    };
    window.onQuit = [weak_self]{
        if( auto self = weak_self ) {
            const auto expired =
                (ActivationManager::Instance().UserHadRegistered() == false) &&
                (ActivationManager::Instance().IsTrialPeriod() == false);            
            if( expired == true )
                dispatch_to_main_queue([]{ [NSApp terminate:nil]; });
        }
    };
    [window show];
}

static void DoTemporaryFileStoragePurge()
{
    assert( g_TemporaryFileStorage != nullptr );
    const auto deadline = time(nullptr) - 60 * 60 * 24; // 24 hours back
    g_TemporaryFileStorage->Purge(deadline);
    
    dispatch_after(6h,
                   dispatch_get_global_queue(DISPATCH_QUEUE_PRIORITY_BACKGROUND, 0),
                   DoTemporaryFileStoragePurge);
}

- (nc::utility::TemporaryFileStorage &)temporaryFileStorage
{
    const auto instance = []{
        const auto base_dir = CommonPaths::AppTemporaryDirectory();
        const auto prefix = ActivationManager::BundleID() + ".tmp.";
        g_TemporaryFileStorage = new nc::utility::TemporaryFileStorageImpl(base_dir, prefix);
        dispatch_to_background(DoTemporaryFileStoragePurge);
        return g_TemporaryFileStorage;
    }();
    
    return *instance;
}

- (nc::viewer::History&) internalViewerHistory
{
    static const auto history_state_path = "viewer.history";
    static const auto instance = []{
        auto inst = new nc::viewer::History (*g_Config, *g_State, history_state_path);
        auto center = NSNotificationCenter.defaultCenter;
        // Save the history upon application shutdown
        [center addObserverForName:NSApplicationWillTerminateNotification
                            object:nil
                             queue:nil
                        usingBlock:^([[maybe_unused]] NSNotification * _Nonnull note) {
                            inst->SaveToStateConfig();
                        }];
        return inst;
    }();
    return *instance;
}

- (nc::utility::UTIDB &)utiDB
{
    static nc::utility::UTIDBImpl uti_db;
    return uti_db;
}

>>>>>>> dcbe5259
@end

static std::optional<std::string> Load(const std::string &_filepath)
{
    std::ifstream in( _filepath, std::ios::in | std::ios::binary);
    if( !in )
        return std::nullopt;        
    
    std::string contents;
    in.seekg( 0, std::ios::end );
    contents.resize( in.tellg() );
    in.seekg( 0, std::ios::beg );
    in.read( &contents[0], contents.size() );
    in.close();
    return contents;
}

@implementation NCViewerWindowDelegateBridge

- (void)viewerWindowWillShow:(InternalViewerWindowController*)_window
{
    [NCAppDelegate.me addInternalViewerWindow:_window];
}

- (void)viewerWindowWillClose:(InternalViewerWindowController*)_window
{
    [NCAppDelegate.me removeInternalViewerWindow:_window];
}

@end<|MERGE_RESOLUTION|>--- conflicted
+++ resolved
@@ -1,21 +1,6 @@
-<<<<<<< HEAD
 // Copyright (C) 2013-2018 Michael Kazakov. Subject to GNU General Public License version 3.
-=======
-// Copyright (C) 2013-2019 Michael Kazakov. Subject to GNU General Public License version 3.
-#include "AppDelegate.h"
-#include "AppDelegate+Migration.h"
-#include "AppDelegate+MainWindowCreation.h"
-#include "AppDelegate+ViewerCreation.h"
-#include "ActivationManager.h"
-#include "ConfigWiring.h"
-#include "VFSInit.h"
-#include "Interactions.h"
-
-#include "../../3rd_Party/NSFileManagerDirectoryLocations/NSFileManager+DirectoryLocations.h"
 #include <Sparkle/Sparkle.h>
 #include <LetsMove/PFMoveApplication.h>
-
->>>>>>> dcbe5259
 #include <Habanero/CommonPaths.h>
 #include <Habanero/CFDefaultsCPP.h>
 #include <Habanero/algo.h>
@@ -30,12 +15,7 @@
 #include <Utility/UTIImpl.h>
 
 #include <RoutedIO/RoutedIO.h>
-<<<<<<< HEAD
-#include "ThirdParty/NSFileManagerDirectoryLocations/NSFileManager+DirectoryLocations.h"
-#include <NimbleCommander/Core/TemporaryNativeFileStorage.h>
-=======
-
->>>>>>> dcbe5259
+
 #include <NimbleCommander/Core/ActionsShortcutsManager.h>
 #include <NimbleCommander/Core/Dock.h>
 #include <NimbleCommander/Core/ServicesHandler.h>
@@ -56,12 +36,6 @@
 #include <NimbleCommander/States/FilePanels/Helpers/ClosedPanelsHistoryImpl.h>
 #include <NimbleCommander/States/FilePanels/Helpers/RecentlyClosedMenuDelegate.h>
 #include <NimbleCommander/Preferences/Preferences.h>
-<<<<<<< HEAD
-#include <NimbleCommander/Viewer/InternalViewerController.h>
-#include <NimbleCommander/Viewer/InternalViewerWindowController.h>
-=======
-#include <NimbleCommander/GeneralUI/TrialWindowController.h>
->>>>>>> dcbe5259
 #include <NimbleCommander/GeneralUI/VFSListWindowController.h>
 
 #include <Operations/Pool.h>
@@ -71,23 +45,10 @@
 #include <Config/ObjCBridge.h>
 #include <Config/FileOverwritesStorage.h>
 #include <Config/Executor.h>
-<<<<<<< HEAD
-#include "AppDelegate+Migration.h"
-#include "ConfigWiring.h"
-#include "VFSInit.h"
-#include "Interactions.h"
-#include <NimbleCommander/States/MainWindow.h>
-#include "AppDelegate+MainWindowCreation.h"
-#include <NimbleCommander/States/FilePanels/Helpers/ClosedPanelsHistoryImpl.h>
-#include <NimbleCommander/States/FilePanels/Helpers/RecentlyClosedMenuDelegate.h>
-#include <NimbleCommander/Core/VFSInstanceManagerImpl.h>
-#include <Utility/ObjCpp.h>
-=======
 
 #include <Viewer/History.h>
 #include <Viewer/ViewerViewController.h>
 #include <Viewer/InternalViewerWindowController.h>
->>>>>>> dcbe5259
 
 using namespace std::literals;
 using namespace nc::bootstrap;
@@ -203,11 +164,7 @@
     if(self) {
         g_Me = self;
         m_FilesToOpen = [[NSMutableArray alloc] init];
-<<<<<<< HEAD
-=======
         m_ViewerWindowDelegateBridge = [[NCViewerWindowDelegateBridge alloc] init];
-        CheckMASReceipt();
->>>>>>> dcbe5259
         CheckDefaultsReset();
         m_SupportDirectory =
             EnsureTrailingSlash(NSFileManager.defaultManager.
@@ -326,55 +283,7 @@
     UpdateMenuItemsPlaceholders( 17000 ); // Menu->Help
     
     [self temporaryFileStorage]; // implicitly runs the background temp storage purging
-    
-<<<<<<< HEAD
-=======
-    auto &am = ActivationManager::Instance();
-    
-    // Non-MAS version stuff below:
-    if( !ActivationManager::ForAppStore() && !self.isRunningTests ) {
-        if( am.ShouldShowTrialNagScreen() ) // check if we should show a nag screen
-            dispatch_to_main_queue_after(500ms, [self]{ [self showTrialWindow]; });
-
-        // setup Sparkle updater stuff
-        g_Sparkle = [SUUpdater sharedUpdater];
-        NSMenuItem *item = [[NSMenuItem alloc] init];
-        item.title = NSLocalizedString(@"Check for Updates...", "Menu item title for check if any Nimble Commander updates are available");
-        item.target = g_Sparkle;
-#pragma clang diagnostic push
-#pragma clang diagnostic ignored "-Wselector"
-        item.action = @selector(checkForUpdates:);
-#pragma clang diagnostic pop
-        [[NSApp.mainMenu itemAtIndex:0].submenu insertItem:item atIndex:1];
-    }
-    
-    // initialize stuff related with in-app purchases
-    if( ActivationManager::Type() == ActivationManager::Distribution::Free ) {
-        m_AppStoreHelper = [AppStoreHelper new];
-        m_AppStoreHelper.onProductPurchased = [=]([[maybe_unused]] const std::string &_id){
-            if( ActivationManager::Instance().ReCheckProFeaturesInAppPurchased() ) {
-                [self updateMainMenuFeaturesByVersionAndState];
-                GA().PostEvent("Licensing", "Buy", "Pro features IAP purchased");
-            }
-        };
-        dispatch_to_main_queue_after(500ms, [=]{ [m_AppStoreHelper showProFeaturesWindowIfNeededAsNagScreen]; });
-    }
-    
-    // accessibility stuff for NonMAS version
-    if( ActivationManager::Type() == ActivationManager::Distribution::Trial &&
-        GlobalConfig().GetBool(g_ConfigForceFn) ) {
-        nc::utility::FunctionalKeysPass::Instance().Enable();
-    }
-    
-    if( ActivationManager::Type() == ActivationManager::Distribution::Trial &&
-        am.UserHadRegistered() == false &&
-        am.IsTrialPeriod() == false )
-        self.dock.SetUnregisteredBadge( true );
-
-    if( !ActivationManager::ForAppStore() && !self.isRunningTests )
-        PFMoveToApplicationsFolderIfNecessary();
-    
->>>>>>> dcbe5259
+
     ConfigWiring{GlobalConfig()}.Wire();
     
     [[NSNotificationCenter defaultCenter] addObserver:self
@@ -519,16 +428,7 @@
     return NSTerminateNow;
 }
 
-<<<<<<< HEAD
-- (BOOL)applicationShouldOpenUntitledFile:(NSApplication *)sender
-=======
-- (IBAction)OnMenuSendFeedback:(id)[[maybe_unused]]_sender
-{
-    FeedbackManager::Instance().EmailFeedback();
-}
-
 - (BOOL)applicationShouldOpenUntitledFile:(NSApplication *)[[maybe_unused]]_sender
->>>>>>> dcbe5259
 {
     return true;
 }
@@ -571,43 +471,6 @@
     [NSApp replyToOpenOrPrint:NSApplicationDelegateReplySuccess];
 }
 
-<<<<<<< HEAD
-=======
-- (void) processProvidedLicenseFile:(const std::string&)_path
-{
-    const bool valid_and_installed = ActivationManager::Instance().ProcessLicenseFile(_path);
-    if( valid_and_installed ) {
-        ThankUserForBuyingALicense();
-        [self updateMainMenuFeaturesByVersionAndState];
-        self.dock.SetUnregisteredBadge( false );
-        GA().PostEvent("Licensing", "Buy", "Successful external license activation");
-    }
-}
-
-- (IBAction)OnActivateExternalLicense:(id)[[maybe_unused]]_sender
-{
-    if( auto path = AskUserForLicenseFile() )
-        [self processProvidedLicenseFile:*path];
-}
-
-- (IBAction)OnPurchaseExternalLicense:(id)[[maybe_unused]]_sender
-{
-    const auto url = [NSURL URLWithString:@"http://magnumbytes.com/redirectlinks/buy_license"];
-    [NSWorkspace.sharedWorkspace openURL:url];
-    GA().PostEvent("Licensing", "Buy", "Go to 3rd party registrator");
-}
-
-- (IBAction)OnPurchaseProFeaturesInApp:(id)[[maybe_unused]]_sender
-{
-    [m_AppStoreHelper showProFeaturesWindow];
-}
-
-- (IBAction)OnRestoreInAppPurchases:(id)[[maybe_unused]]_sender
-{
-    [m_AppStoreHelper askUserToRestorePurchases];
-}
-
->>>>>>> dcbe5259
 - (void)openFolderService:(NSPasteboard *)pboard userData:(NSString *)data error:(__strong NSString **)error
 {
     self.servicesHandler.OpenFolder(pboard, data, error);
@@ -627,17 +490,6 @@
 {
     const auto url = [NSBundle.mainBundle URLForResource:@"Help" withExtension:@"pdf"];
     [NSWorkspace.sharedWorkspace openURL:url];
-<<<<<<< HEAD
-=======
-    GA().PostEvent("Help", "Click", "Open Help");
-}
-
-- (IBAction)onMainMenuPerformGoToProductForum:(id)[[maybe_unused]]_sender
-{
-    const auto url = [NSURL URLWithString:@"http://magnumbytes.com/forum/"];
-    [NSWorkspace.sharedWorkspace openURL:url];
-    GA().PostEvent("Help", "Click", "Visit Forum");
->>>>>>> dcbe5259
 }
 
 - (IBAction)OnMenuToggleAdminMode:(id)[[maybe_unused]]_sender
@@ -894,42 +746,6 @@
     return nc::utility::NativeFSManager::Instance();
 }
 
-<<<<<<< HEAD
-=======
-- (void) showTrialWindow
-{
-    const auto expired =
-        (ActivationManager::Instance().UserHadRegistered() == false) &&
-        (ActivationManager::Instance().IsTrialPeriod() == false);
-    
-    auto window = [[TrialWindowController alloc] init];
-    window.isExpired = expired;
-    __weak NCAppDelegate *weak_self = self;
-    window.onBuyLicense = [weak_self]{
-        if( auto self = weak_self ) {
-            [self OnPurchaseExternalLicense:self];
-        }  
-    };
-    window.onActivate = [weak_self]{
-        if( auto self = weak_self ) {
-            [self OnActivateExternalLicense:self];
-            if( ActivationManager::Instance().UserHadRegistered() == true )
-                return true;
-        }
-        return false;
-    };
-    window.onQuit = [weak_self]{
-        if( auto self = weak_self ) {
-            const auto expired =
-                (ActivationManager::Instance().UserHadRegistered() == false) &&
-                (ActivationManager::Instance().IsTrialPeriod() == false);            
-            if( expired == true )
-                dispatch_to_main_queue([]{ [NSApp terminate:nil]; });
-        }
-    };
-    [window show];
-}
-
 static void DoTemporaryFileStoragePurge()
 {
     assert( g_TemporaryFileStorage != nullptr );
@@ -978,7 +794,6 @@
     return uti_db;
 }
 
->>>>>>> dcbe5259
 @end
 
 static std::optional<std::string> Load(const std::string &_filepath)
