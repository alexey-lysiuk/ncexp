--- conflicted
+++ resolved
@@ -71,16 +71,6 @@
 + (NCAppDelegate*) me;
 
 /**
-<<<<<<< HEAD
-=======
- * Signals that applications runs in unit testing environment.
- * Thus it should strip it's windows etc.
- */
-@property (nonatomic, readonly)
-    bool isRunningTests;
-
-/**
->>>>>>> dcbe5259
  * Support dir, ~/Library/Application Support/Nimble Commander/.
  * Is in Containers for Sandboxes versions
  */
@@ -127,15 +117,8 @@
 @property (nonatomic, readonly)
     const std::shared_ptr<NetworkConnectionsManager> &networkConnectionsManager;
 
-<<<<<<< HEAD
-@property (nonatomic, readonly) nc::ops::AggregateProgressTracker &operationsProgressTracker;
-=======
-@property (nonatomic, readonly)
-    AppStoreHelper *appStoreHelper;
-
 @property (nonatomic, readonly)
     nc::ops::AggregateProgressTracker &operationsProgressTracker;
->>>>>>> dcbe5259
 
 @property (nonatomic, readonly)
     const std::shared_ptr<nc::panel::ClosedPanelsHistory> &closedPanelsHistory;
