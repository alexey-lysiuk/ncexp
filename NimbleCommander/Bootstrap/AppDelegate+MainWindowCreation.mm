--- conflicted
+++ resolved
@@ -25,21 +25,17 @@
 #include <Operations/Pool.h>
 #include <Operations/AggregateProgressTracker.h>
 #include "Config.h"
-<<<<<<< HEAD
-=======
-#include "ActivationManager.h"
 #include <Habanero/CommonPaths.h>
 #include <NimbleCommander/Core/SandboxManager.h>
->>>>>>> b25706de
 
 static const auto g_ConfigRestoreLastWindowState = "filePanel.general.restoreLastWindowState";
 
 namespace  {
 
 enum class CreationContext {
-    Default,
-    ManualRestoration,
-    SystemRestoration
+        Default,
+        ManualRestoration,
+        SystemRestoration
 };
     
 
@@ -220,10 +216,6 @@
     auto actions_dispatcher = [[NCPanelsStateActionsDispatcher alloc]
                                initWithState:file_state
                                andActionsMap:self.stateActionsMap];
-<<<<<<< HEAD
-=======
-    actions_dispatcher.hasTerminal = nc::bootstrap::ActivationManager::Instance().HasTerminal();
->>>>>>> b25706de
     file_state.attachedResponder = actions_dispatcher;
     
     file_state.closedPanelsHistory = self.closedPanelsHistory;
