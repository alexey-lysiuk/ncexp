--- conflicted
+++ resolved
@@ -2,35 +2,9 @@
 #include "Interactions.h"
 #include <Habanero/CommonPaths.h>
 #include <NimbleCommander/Core/Alert.h>
-#include <Utility/StringExtras.h>
 
 namespace nc::bootstrap {
 
-<<<<<<< HEAD
-=======
-std::optional<std::string> AskUserForLicenseFile()
-{
-    NSOpenPanel *panel = [NSOpenPanel openPanel];
-    panel.resolvesAliases = true;
-    panel.canChooseDirectories = false;
-    panel.canChooseFiles = true;
-    panel.allowsMultipleSelection = false;
-    panel.showsHiddenFiles = true;
-    const auto extension = bootstrap::ActivationManager::LicenseFileExtension();
-    panel.allowedFileTypes = @[ [NSString stringWithUTF8StdString:extension] ];
-    panel.allowsOtherFileTypes = false;
-    const auto downloads_path = [NSString stringWithUTF8StdString:CommonPaths::Downloads()];
-    panel.directoryURL = [[NSURL alloc] initFileURLWithPath:downloads_path isDirectory:true];
-    panel.message = NSLocalizedString(@"Please select your license file (.nimblecommanderlicense)", "");
-    if( [panel runModal] == NSFileHandlingPanelOKButton )
-        if(panel.URL != nil) {
-            std::string path = panel.URL.path.fileSystemRepresentationSafe;
-            return path;
-        }
-    return std::nullopt;
-}
-
->>>>>>> b25706de
 bool AskUserToResetDefaults()
 {
     const auto msg =
