// Copyright (C) 2017-2018 Michael Kazakov. Subject to GNU General Public License version 3.

// basic C facilities
#include <assert.h>
#include <stdio.h>
#include <stdint.h>
#include <stddef.h>
#include <unistd.h>
#include <ftw.h>
#include <dirent.h>
#include <sys/types.h>
#include <sys/stat.h>
#include <sys/param.h>
#include <sys/mount.h>

// networking stuff
#include <sys/socket.h>
#include <netinet/in.h>
#include <netinet/tcp.h>
#include <arpa/inet.h>
#include <netdb.h>

#include <CoreFoundation/CoreFoundation.h>

#ifdef __OBJC__
    #import <Foundation/Foundation.h>
#endif

#ifdef __cplusplus
    #include <vector>
    #include <array>
    #include <string>
    #include <list>
    #include <deque>
    #include <queue>
    #include <map>
    #include <unordered_map>
    #include <set>
    #include <unordered_set>
    #include <algorithm>
    #include <functional>
    #include <numeric>
    #include <memory>
    #include <atomic>
    #include <iostream>
    #include <mutex>
    #include <chrono>
    #include <thread>
    #include <shared_mutex>
    #include <functional>
    #include <future>
    #include <random>
    #include <string_view>
    #include <optional>
<<<<<<< HEAD
=======
    #include <any>
>>>>>>> b25706de

    #include <Habanero/dispatch_cpp.h>
    #include <Habanero/mach_time.h>
    #include <Habanero/spinlock.h>

<<<<<<< HEAD
    using namespace std;
    using namespace std::chrono;

    #include <any.hpp>
    using linb::any;
    using linb::any_cast;

=======
>>>>>>> b25706de
    #include <boost/filesystem.hpp>

    #include <Utility/StringExtras.h>

    #ifdef __OBJC__
        #include <Utility/ObjCpp.h>
    #endif
#endif

#ifndef NCE
    #if __has_include(<.nc_sensitive.h>)
        #include <.nc_sensitive.h>
        #define NCE( v ) (v)
    #else
        #define NCE( v ) ("")
    #endif
#endif<|MERGE_RESOLUTION|>--- conflicted
+++ resolved
@@ -52,25 +52,12 @@
     #include <random>
     #include <string_view>
     #include <optional>
-<<<<<<< HEAD
-=======
     #include <any>
->>>>>>> b25706de
 
     #include <Habanero/dispatch_cpp.h>
     #include <Habanero/mach_time.h>
     #include <Habanero/spinlock.h>
 
-<<<<<<< HEAD
-    using namespace std;
-    using namespace std::chrono;
-
-    #include <any.hpp>
-    using linb::any;
-    using linb::any_cast;
-
-=======
->>>>>>> b25706de
     #include <boost/filesystem.hpp>
 
     #include <Utility/StringExtras.h>
